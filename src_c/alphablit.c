/*
  pygame - Python Game Library
  Copyright (C) 2000-2001  Pete Shinners
  Copyright (C) 2006 Rene Dudfield
  Copyright (C) 2007 Marcus von Appen

  This library is free software; you can redistribute it and/or
  modify it under the terms of the GNU Library General Public
  License as published by the Free Software Foundation; either
  version 2 of the License, or (at your option) any later version.

  This library is distributed in the hope that it will be useful,
  but WITHOUT ANY WARRANTY; without even the implied warranty of
  MERCHANTABILITY or FITNESS FOR A PARTICULAR PURPOSE.  See the GNU
  Library General Public License for more details.

  You should have received a copy of the GNU Library General Public
  License along with this library; if not, write to the Free
  Foundation, Inc., 59 Temple Place, Suite 330, Boston, MA  02111-1307  USA

  Pete Shinners
  pete@shinners.org
*/

#define NO_PYGAME_C_API
#include "_surface.h"

#ifdef PG_ENABLE_ARM_NEON
    // sse2neon.h is from here: https://github.com/DLTcollab/sse2neon
    #include "include/sse2neon.h"
#else
    #if IS_SDLv1
        // MSVC uses these defines for SSE2 support for some reason
        #if defined(_M_IX86_FP) || (defined(_M_AMD64) || defined(_M_X64))
            #if (_M_IX86_FP == 2) || (defined(_M_AMD64) || defined(_M_X64))
                #define __SSE2__ 1
            #endif
        #endif
        // SDL 1 doesn't import the latest intrinsics, this should should pull
        // them all in for us
        #ifdef __SSE2__ // don't import this file on non-SSE platforms.
            #include <immintrin.h>
        #endif /* __SSE2__ */
    #endif /* IS_SDLv1 */
#endif /* PG_ENABLE_ARM_NEON */

/* The structure passed to the low level blit functions */
typedef struct
{
    int              width;
    int              height;
    Uint8           *s_pixels;
    int              s_pxskip;
    int              s_skip;
    Uint8           *d_pixels;
    int              d_pxskip;
    int              d_skip;
    SDL_PixelFormat *src;
    SDL_PixelFormat *dst;
#if IS_SDLv1
    Uint32           src_flags;
    Uint32           dst_flags;
#else /* IS_SDLv2 */
    Uint8            src_blanket_alpha;
    int              src_has_colorkey;
    Uint32           src_colorkey;
    SDL_BlendMode    src_blend;
    SDL_BlendMode    dst_blend;
#endif /* IS_SDLv2 */
} SDL_BlitInfo;

static void alphablit_alpha (SDL_BlitInfo * info);
static void alphablit_colorkey (SDL_BlitInfo * info);
static void alphablit_solid (SDL_BlitInfo * info);
static void blit_blend_add (SDL_BlitInfo * info);
static void blit_blend_sub (SDL_BlitInfo * info);
static void blit_blend_mul (SDL_BlitInfo * info);
static void blit_blend_min (SDL_BlitInfo * info);
static void blit_blend_max (SDL_BlitInfo * info);

static void blit_blend_rgba_add (SDL_BlitInfo * info);
static void blit_blend_rgba_sub (SDL_BlitInfo * info);
static void blit_blend_rgba_mul (SDL_BlitInfo * info);
static void blit_blend_rgba_min (SDL_BlitInfo * info);
static void blit_blend_rgba_max (SDL_BlitInfo * info);

static void blit_blend_premultiplied (SDL_BlitInfo * info);
#ifdef __MMX__
static void blit_blend_premultiplied_mmx (SDL_BlitInfo * info);
#endif /*  __MMX__ */
#if  defined(__MMX__) || defined(__SSE2__) || defined(PG_ENABLE_ARM_NEON)
static void blit_blend_premultiplied_sse2 (SDL_BlitInfo * info);
#endif /*defined(__MMX__) || defined(__SSE2__) || defined(PG_ENABLE_ARM_NEON)*/


static int
SoftBlitPyGame (SDL_Surface * src, SDL_Rect * srcrect,
                SDL_Surface * dst, SDL_Rect * dstrect, int the_args);
extern int  SDL_RLESurface (SDL_Surface * surface);
extern void SDL_UnRLESurface (SDL_Surface * surface, int recode);



static int
SoftBlitPyGame (SDL_Surface * src, SDL_Rect * srcrect, SDL_Surface * dst,
                SDL_Rect * dstrect, int the_args)
{
    int okay;
    int src_locked;
    int dst_locked;

    /* Everything is okay at the beginning...  */
    okay = 1;

    /* Lock the destination if it's in hardware */
    dst_locked = 0;
    if (SDL_MUSTLOCK (dst))
    {
        if (SDL_LockSurface (dst) < 0)
            okay = 0;
        else
            dst_locked = 1;
    }
    /* Lock the source if it's in hardware */
    src_locked = 0;
    if (SDL_MUSTLOCK (src))
    {
        if (SDL_LockSurface (src) < 0)
            okay = 0;
        else
            src_locked = 1;
    }

    /* Set up source and destination buffer pointers, and BLIT! */
    if (okay && srcrect->w && srcrect->h)
    {
        SDL_BlitInfo    info;

        /* Set up the blit information */
        info.width = srcrect->w;
        info.height = srcrect->h;
#if IS_SDLv1
        info.s_pixels = (Uint8 *) src->pixels + src->offset +
            (Uint16) srcrect->y * src->pitch +
            (Uint16) srcrect->x * src->format->BytesPerPixel;
        info.s_pxskip = src->format->BytesPerPixel;
        info.s_skip = src->pitch - info.width * src->format->BytesPerPixel;
        info.d_pixels = (Uint8 *) dst->pixels + dst->offset +
            (Uint16) dstrect->y * dst->pitch +
            (Uint16) dstrect->x * dst->format->BytesPerPixel;
#else /* IS_SDLv2 */
        info.s_pixels = (Uint8 *) src->pixels +
            (Uint16) srcrect->y * src->pitch +
            (Uint16) srcrect->x * src->format->BytesPerPixel;
        info.s_pxskip = src->format->BytesPerPixel;
        info.s_skip = src->pitch - info.width * src->format->BytesPerPixel;
        info.d_pixels = (Uint8 *) dst->pixels +
            (Uint16) dstrect->y * dst->pitch +
            (Uint16) dstrect->x * dst->format->BytesPerPixel;
#endif /* IS_SDLv2 */
        info.d_pxskip = dst->format->BytesPerPixel;
        info.d_skip = dst->pitch - info.width * dst->format->BytesPerPixel;
        info.src = src->format;
        info.dst = dst->format;
#if IS_SDLv1
        info.src_flags = src->flags;
        info.dst_flags = dst->flags;
#else /* IS_SDLv2 */
        SDL_GetSurfaceAlphaMod (src, &info.src_blanket_alpha);
        info.src_has_colorkey = SDL_GetColorKey (src, &info.src_colorkey) == 0;
        if (SDL_GetSurfaceBlendMode(src, &info.src_blend) ||
            SDL_GetSurfaceBlendMode(dst, &info.dst_blend)) {
            okay = 0;
        }
#endif /* IS_SDLv2 */
        if (okay){
            if (info.d_pixels > info.s_pixels)
            {
                int span = info.width * info.src->BytesPerPixel;
                Uint8 *srcpixend =
                    info.s_pixels + (info.height - 1) * src->pitch + span;

                if (info.d_pixels < srcpixend)
                {
                    int dstoffset = (info.d_pixels - info.s_pixels) % src->pitch;

                    if (dstoffset < span || dstoffset > src->pitch - span)
                    {
                        /* Overlapping Self blit with positive destination offset.
                           Reverse direction of the blit.
                        */
                        info.s_pixels = srcpixend - info.s_pxskip;
                        info.s_pxskip = -info.s_pxskip;
                        info.s_skip = -info.s_skip;
                        info.d_pixels = (info.d_pixels +
                                         (info.height - 1) * dst->pitch +
                                         span - info.d_pxskip);
                        info.d_pxskip = -info.d_pxskip;
                        info.d_skip = -info.d_skip;
                    }
                }
            }

            switch (the_args)
            {
            case 0:
            {
#if IS_SDLv1
                if (src->flags & SDL_SRCALPHA && src->format->Amask)
                    alphablit_alpha (&info);
                else if (src->flags & SDL_SRCCOLORKEY)
                    alphablit_colorkey (&info);
                else
                    alphablit_solid (&info);
                break;
#else /* IS_SDLv2 */
                if (info.src_blend != SDL_BLENDMODE_NONE &&
                    src->format->Amask) {
                    alphablit_alpha (&info);
                } else if (info.src_has_colorkey) {
                    alphablit_colorkey (&info);
                } else {
                    alphablit_solid (&info);
                }
                break;
#endif /* IS_SDLv2 */
            }
            case PYGAME_BLEND_ADD:
            {
                blit_blend_add (&info);
                break;
            }
            case PYGAME_BLEND_SUB:
            {
                blit_blend_sub (&info);
                break;
            }
            case PYGAME_BLEND_MULT:
            {
                blit_blend_mul (&info);
                break;
            }
            case PYGAME_BLEND_MIN:
            {
                blit_blend_min (&info);
                break;
            }
            case PYGAME_BLEND_MAX:
            {
                blit_blend_max (&info);
                break;
            }

            case PYGAME_BLEND_RGBA_ADD:
            {
            blit_blend_rgba_add (&info);
            break;
<<<<<<< HEAD
        }
        case PYGAME_BLEND_PREMULTIPLIED:
        {
    #if IS_SDLv1
            if (src->format->BytesPerPixel == 4 &&
                dst->format->BytesPerPixel == 4 &&
                src->format->Rmask == dst->format->Rmask &&
                src->format->Gmask == dst->format->Gmask &&
                src->format->Bmask == dst->format->Bmask &&
                info.src_flags & SDL_SRCALPHA)
    #else /* IS_SDLv2 */
            if (src->format->BytesPerPixel == 4 &&
                dst->format->BytesPerPixel == 4 &&
                src->format->Rmask == dst->format->Rmask &&
                src->format->Gmask == dst->format->Gmask &&
                src->format->Bmask == dst->format->Bmask &&
                info.src_blend != SDL_BLENDMODE_NONE)
    #endif /* IS_SDLv2 */
            {
#if  defined(__MMX__) || defined(__SSE2__) || defined(PG_ENABLE_ARM_NEON)
    #if PG_ENABLE_ARM_NEON
                if (SDL_HasNEON() == SDL_TRUE){
                    blit_blend_premultiplied_sse2 (&info);
                    break;
                }
    #endif /* PG_ENABLE_ARM_NEON */
    #ifdef __SSE2__
                if (SDL_HasSSE2()){
                    blit_blend_premultiplied_sse2 (&info);
                    break;
                }
    #endif /* __SSE2__*/
    #ifdef __MMX__
                if (SDL_HasMMX() == SDL_TRUE) {
                    blit_blend_premultiplied_mmx (&info);
                    break;
                }
    #endif /*__MMX__*/
#endif /*__MMX__ || __SSE2__ || PG_ENABLE_ARM_NEON*/
            }

            blit_blend_premultiplied (&info);
            break;
        }
        default:
        {
            SDL_SetError ("Invalid argument passed to blit.");
            okay = 0;
            break;
        }
=======
            }
            case PYGAME_BLEND_RGBA_SUB:
            {
                blit_blend_rgba_sub (&info);
                break;
            }
            case PYGAME_BLEND_RGBA_MULT:
            {
                blit_blend_rgba_mul (&info);
                break;
            }
            case PYGAME_BLEND_RGBA_MIN:
            {
                blit_blend_rgba_min (&info);
                break;
            }
            case PYGAME_BLEND_RGBA_MAX:
            {
                blit_blend_rgba_max (&info);
                break;
            }
            case PYGAME_BLEND_PREMULTIPLIED:
            {
#if  defined(__MMX__) || defined(__SSE2__) || defined(PG_ENABLE_ARM_NEON)
                if (src->format->Rmask == dst->format->Rmask
                    && src->format->Gmask == dst->format->Gmask
                    && src->format->Bmask == dst->format->Bmask
                    && src->format->BytesPerPixel == 4
                    && src->format->Rshift % 8 == 0
                    && src->format->Gshift % 8 == 0
                    && src->format->Bshift % 8 == 0
                    && src->format->Ashift % 8 == 0
                    && src->format->Aloss == 0){

#if PG_ENABLE_ARM_NEON
                    if (SDL_HasNEON() == SDL_TRUE){
                        blit_blend_premultiplied_sse2 (&info);
                        break;
                    }
#endif /* PG_ENABLE_ARM_NEON */
#ifdef __SSE2__
                    if (SDL_HasSSE2() == SDL_TRUE){
                        blit_blend_premultiplied_sse2 (&info);
                        break;
                    }
#endif /* __SSE2__*/
#ifdef __MMX__
                    if (SDL_HasMMX() == SDL_TRUE) {
                        blit_blend_premultiplied_mmx (&info);
                        break;
                    }
#endif /*__MMX__*/

                }
#endif /*__MMX__ || __SSE2__ || PG_ENABLE_ARM_NEON*/
                blit_blend_premultiplied (&info);
                break;
            }
            default:
            {
                SDL_SetError ("Invalid argument passed to blit.");
                okay = 0;
                break;
            }
            }
>>>>>>> cc273c79
        }
    }

    /* We need to unlock the surfaces if they're locked */
    if (dst_locked)
        SDL_UnlockSurface (dst);
    if (src_locked)
        SDL_UnlockSurface (src);
    /* Blit is done! */
    return (okay ? 0 : -1);
}








/* --------------------------------------------------------- */


static void
blit_blend_rgba_add (SDL_BlitInfo * info)
{
    int             n;
    int             width = info->width;
    int             height = info->height;
    Uint8          *src = info->s_pixels;
    int             srcpxskip = info->s_pxskip;
    int             srcskip = info->s_skip;
    Uint8          *dst = info->d_pixels;
    int             dstpxskip = info->d_pxskip;
    int             dstskip = info->d_skip;
    SDL_PixelFormat *srcfmt = info->src;
    SDL_PixelFormat *dstfmt = info->dst;
    int             srcbpp = srcfmt->BytesPerPixel;
    int             dstbpp = dstfmt->BytesPerPixel;
    Uint8           dR, dG, dB, dA, sR, sG, sB, sA;
    Uint32          pixel;
    Uint32          tmp;
#if IS_SDLv1
    int             srcppa = (info->src_flags & SDL_SRCALPHA && srcfmt->Amask);
    int             dstppa = (info->dst_flags & SDL_SRCALPHA && dstfmt->Amask);
#else /* IS_SDLv2 */
    int             srcppa = info->src_blend != SDL_BLENDMODE_NONE && srcfmt->Amask;
    int             dstppa = info->dst_blend != SDL_BLENDMODE_NONE && dstfmt->Amask;
#endif /* IS_SDLv2 */

    if (!dstppa)
    {
        blit_blend_add (info);
        return;
    }

#if IS_SDLv1
    if (srcbpp == 4 && dstbpp == 4 &&
        srcfmt->Rmask == dstfmt->Rmask &&
        srcfmt->Gmask == dstfmt->Gmask &&
        srcfmt->Bmask == dstfmt->Bmask &&
        srcfmt->Amask == dstfmt->Amask &&
        info->src_flags & SDL_SRCALPHA)
#else /* IS_SDLv2 */
    if (srcbpp == 4 && dstbpp == 4 &&
        srcfmt->Rmask == dstfmt->Rmask &&
        srcfmt->Gmask == dstfmt->Gmask &&
        srcfmt->Bmask == dstfmt->Bmask &&
        srcfmt->Amask == dstfmt->Amask &&
        info->src_blend != SDL_BLENDMODE_NONE)
#endif /* IS_SDLv2 */
    {
        int incr = srcpxskip > 0 ? 1 : -1;
        if (incr < 0)
        {
            src += 3;
            dst += 3;
        }
        while (height--)
        {
            LOOP_UNROLLED4(
            {
                REPEAT_4(
                {
                    tmp = (*dst) + (*src);
                    (*dst) = (tmp <= 255 ? tmp : 255);
                    src += incr;
                    dst += incr;
                });
            }, n, width);
            src += srcskip;
            dst += dstskip;
        }
        return;
    }

    if (srcbpp == 1)
    {
        if (dstbpp == 1)
        {
            while (height--)
            {
                LOOP_UNROLLED4(
                {
                    GET_PIXELVALS_1(sR, sG, sB, sA, src, srcfmt);
                    GET_PIXELVALS_1(dR, dG, dB, dA, dst, dstfmt);
                    BLEND_RGBA_ADD (tmp, sR, sG, sB, sA, dR, dG, dB, dA);
                    CREATE_PIXEL(dst, dR, dG, dB, dA, dstbpp, dstfmt);
                    src += srcpxskip;
                    dst += dstpxskip;
                }, n, width);
                src += srcskip;
                dst += dstskip;
            }
        }
        else /* dstbpp > 1 */
        {
            while (height--)
            {
                LOOP_UNROLLED4(
                {
                    GET_PIXELVALS_1(sR, sG, sB, sA, src, srcfmt);
                    GET_PIXEL (pixel, dstbpp, dst);
                    GET_PIXELVALS (dR, dG, dB, dA, pixel, dstfmt, dstppa);
                    BLEND_RGBA_ADD (tmp, sR, sG, sB, sA, dR, dG, dB, dA);
                    CREATE_PIXEL(dst, dR, dG, dB, dA, dstbpp, dstfmt);
                    src += srcpxskip;
                    dst += dstpxskip;
                }, n, width);
                src += srcskip;
                dst += dstskip;
            }
        }
    }
    else /* srcbpp > 1 */
    {
        if (dstbpp == 1)
        {
            while (height--)
            {
                LOOP_UNROLLED4(
                {
                    GET_PIXEL(pixel, srcbpp, src);
                    GET_PIXELVALS (sR, sG, sB, sA, pixel, srcfmt, srcppa);
                    GET_PIXELVALS_1(dR, dG, dB, dA, dst, dstfmt);
                    BLEND_RGBA_ADD (tmp, sR, sG, sB, sA, dR, dG, dB, dA);
                    CREATE_PIXEL(dst, dR, dG, dB, dA, dstbpp, dstfmt);
                    src += srcpxskip;
                    dst += dstpxskip;
                }, n, width);
                src += srcskip;
                dst += dstskip;
            }

        }
        else /* dstbpp > 1 */
        {
            while (height--)
            {
                LOOP_UNROLLED4(
                {
                    GET_PIXEL(pixel, srcbpp, src);
                    GET_PIXELVALS (sR, sG, sB, sA, pixel, srcfmt, srcppa);
                    GET_PIXEL (pixel, dstbpp, dst);
                    GET_PIXELVALS (dR, dG, dB, dA, pixel, dstfmt, dstppa);
                    BLEND_RGBA_ADD (tmp, sR, sG, sB, sA, dR, dG, dB, dA);
                    CREATE_PIXEL(dst, dR, dG, dB, dA, dstbpp, dstfmt);
                    src += srcpxskip;
                    dst += dstpxskip;
                }, n, width);
                src += srcskip;
                dst += dstskip;
            }
        }
    }
}

static void
blit_blend_rgba_sub (SDL_BlitInfo * info)
{
    int             n;
    int             width = info->width;
    int             height = info->height;
    Uint8          *src = info->s_pixels;
    int             srcpxskip = info->s_pxskip;
    int             srcskip = info->s_skip;
    Uint8          *dst = info->d_pixels;
    int             dstpxskip = info->d_pxskip;
    int             dstskip = info->d_skip;
    SDL_PixelFormat *srcfmt = info->src;
    SDL_PixelFormat *dstfmt = info->dst;
    int             srcbpp = srcfmt->BytesPerPixel;
    int             dstbpp = dstfmt->BytesPerPixel;
    Uint8           dR, dG, dB, dA, sR, sG, sB, sA;
    Uint32          pixel;
    Sint32          tmp2;
#if IS_SDLv1
    int             srcppa = (info->src_flags & SDL_SRCALPHA && srcfmt->Amask);
    int             dstppa = (info->dst_flags & SDL_SRCALPHA && dstfmt->Amask);
#else /* IS_SDLv2 */
    int             srcppa = info->src_blend != SDL_BLENDMODE_NONE && srcfmt->Amask;
    int             dstppa = info->dst_blend != SDL_BLENDMODE_NONE && dstfmt->Amask;
#endif /* IS_SDLv2 */

    if (!dstppa)
    {
        blit_blend_sub (info);
        return;
    }

#if IS_SDLv1
    if (srcbpp == 4 && dstbpp == 4 &&
        srcfmt->Rmask == dstfmt->Rmask &&
        srcfmt->Gmask == dstfmt->Gmask &&
        srcfmt->Bmask == dstfmt->Bmask &&
        srcfmt->Amask == dstfmt->Amask &&
        info->src_flags & SDL_SRCALPHA)
#else /* IS_SDLv2 */
    if (srcbpp == 4 && dstbpp == 4 &&
        srcfmt->Rmask == dstfmt->Rmask &&
        srcfmt->Gmask == dstfmt->Gmask &&
        srcfmt->Bmask == dstfmt->Bmask &&
        srcfmt->Amask == dstfmt->Amask &&
        info->src_blend != SDL_BLENDMODE_NONE)
#endif /* IS_SDLv2 */
    {
        int incr = srcpxskip > 0 ? 1 : -1;
        if (incr < 0)
        {
            src += 3;
            dst += 3;
        }
        while (height--)
        {
            LOOP_UNROLLED4(
            {
                REPEAT_4(
                {
                    tmp2 = (*dst) - (*src);
                    (*dst) = (tmp2 >= 0 ? tmp2 : 0);
                    src += incr;
                    dst += incr;
                });
                }, n, width);
            src += srcskip;
            dst += dstskip;
        }
        return;
    }

    if (srcbpp == 1)
    {
        if (dstbpp == 1)
        {
            while (height--)
            {
                LOOP_UNROLLED4(
                {
                    GET_PIXELVALS_1(sR, sG, sB, sA, src, srcfmt);
                    GET_PIXELVALS_1(dR, dG, dB, dA, dst, dstfmt);
                    BLEND_RGBA_SUB (tmp2, sR, sG, sB, sA, dR, dG, dB, dA);
                    CREATE_PIXEL(dst, dR, dG, dB, dA, dstbpp, dstfmt);
                    src += srcpxskip;
                    dst += dstpxskip;
                }, n, width);
                src += srcskip;
                dst += dstskip;
            }
        }
        else /* dstbpp > 1 */
        {
            while (height--)
            {
                LOOP_UNROLLED4(
                {
                    GET_PIXELVALS_1(sR, sG, sB, sA, src, srcfmt);
                    GET_PIXEL (pixel, dstbpp, dst);
                    GET_PIXELVALS (dR, dG, dB, dA, pixel, dstfmt, dstppa);
                    BLEND_RGBA_SUB (tmp2, sR, sG, sB, sA, dR, dG, dB, dA);
                    CREATE_PIXEL(dst, dR, dG, dB, dA, dstbpp, dstfmt);
                    src += srcpxskip;
                    dst += dstpxskip;
                }, n, width);
                src += srcskip;
                dst += dstskip;
            }
        }
    }
    else /* srcbpp > 1 */
    {
        if (dstbpp == 1)
        {
            while (height--)
            {
                LOOP_UNROLLED4(
                {
                    GET_PIXEL(pixel, srcbpp, src);
                    GET_PIXELVALS (sR, sG, sB, sA, pixel, srcfmt, srcppa);
                    GET_PIXELVALS_1(dR, dG, dB, dA, dst, dstfmt);
                    BLEND_RGBA_SUB (tmp2, sR, sG, sB, sA, dR, dG, dB, dA);
                    CREATE_PIXEL(dst, dR, dG, dB, dA, dstbpp, dstfmt);
                    src += srcpxskip;
                    dst += dstpxskip;
                }, n, width);
                src += srcskip;
                dst += dstskip;
            }

        }
        else /* dstbpp > 1 */
        {
            while (height--)
            {
                LOOP_UNROLLED4(
                {
                    GET_PIXEL(pixel, srcbpp, src);
                    GET_PIXELVALS (sR, sG, sB, sA, pixel, srcfmt, srcppa);
                    GET_PIXEL (pixel, dstbpp, dst);
                    GET_PIXELVALS (dR, dG, dB, dA, pixel, dstfmt, dstppa);
                    BLEND_RGBA_SUB (tmp2, sR, sG, sB, sA, dR, dG, dB, dA);
                    CREATE_PIXEL(dst, dR, dG, dB, dA, dstbpp, dstfmt);
                    src += srcpxskip;
                    dst += dstpxskip;
                }, n, width);
                src += srcskip;
                dst += dstskip;
            }
        }
    }
}

static void
blit_blend_rgba_mul (SDL_BlitInfo * info)
{
    int             n;
    int             width = info->width;
    int             height = info->height;
    Uint8          *src = info->s_pixels;
    int             srcpxskip = info->s_pxskip;
    int             srcskip = info->s_skip;
    Uint8          *dst = info->d_pixels;
    int             dstpxskip = info->d_pxskip;
    int             dstskip = info->d_skip;
    SDL_PixelFormat *srcfmt = info->src;
    SDL_PixelFormat *dstfmt = info->dst;
    int             srcbpp = srcfmt->BytesPerPixel;
    int             dstbpp = dstfmt->BytesPerPixel;
    Uint8           dR, dG, dB, dA, sR, sG, sB, sA;
    Uint32          pixel;
    Uint32          tmp;
#if IS_SDLv1
    int             srcppa = (info->src_flags & SDL_SRCALPHA && srcfmt->Amask);
    int             dstppa = (info->dst_flags & SDL_SRCALPHA && dstfmt->Amask);
#else /* IS_SDLv2 */
    int             srcppa = info->src_blend != SDL_BLENDMODE_NONE && srcfmt->Amask;
    int             dstppa = info->dst_blend != SDL_BLENDMODE_NONE && dstfmt->Amask;
#endif /* IS_SDLv2 */

    if (!dstppa)
    {
        blit_blend_mul (info);
        return;
    }

    if (srcbpp == 4 && dstbpp == 4 &&
        srcfmt->Rmask == dstfmt->Rmask &&
        srcfmt->Gmask == dstfmt->Gmask &&
        srcfmt->Bmask == dstfmt->Bmask &&
        srcfmt->Amask == dstfmt->Amask &&
#if IS_SDLv1
        info->src_flags & SDL_SRCALPHA)
#else /* IS_SDLv2 */
        info->src_blend != SDL_BLENDMODE_NONE)
#endif /* IS_SDLv2 */
    {
        int incr = srcpxskip > 0 ? 1 : -1;
        if (incr < 0)
        {
            src += 3;
            dst += 3;
        }
        while (height--)
        {
            LOOP_UNROLLED4(
            {
                REPEAT_4(
                {
                    tmp = ((*dst) && (*src)) ? ((*dst) * (*src)) >> 8 : 0;
                    (*dst) = (tmp <= 255 ? tmp : 255);
                    src += incr;
                    dst += incr;
                });
            }, n, width);
            src += srcskip;
            dst += dstskip;
        }
        return;
    }

    if (srcbpp == 1)
    {
        if (dstbpp == 1)
        {
            while (height--)
            {
                LOOP_UNROLLED4(
                {
                    GET_PIXELVALS_1(sR, sG, sB, sA, src, srcfmt);
                    GET_PIXELVALS_1(dR, dG, dB, dA, dst, dstfmt);
                    BLEND_RGBA_MULT (sR, sG, sB, sA, dR, dG, dB, dA);
                    CREATE_PIXEL(dst, dR, dG, dB, dA, dstbpp, dstfmt);
                    src += srcpxskip;
                    dst += dstpxskip;
                }, n, width);
                src += srcskip;
                dst += dstskip;
            }
        }
        else /* dstbpp > 1 */
        {
            while (height--)
            {
                LOOP_UNROLLED4(
                {
                    GET_PIXELVALS_1(sR, sG, sB, sA, src, srcfmt);
                    GET_PIXEL (pixel, dstbpp, dst);
                    GET_PIXELVALS (dR, dG, dB, dA, pixel, dstfmt, dstppa);
                    BLEND_RGBA_MULT (sR, sG, sB, sA, dR, dG, dB, dA);
                    CREATE_PIXEL(dst, dR, dG, dB, dA, dstbpp, dstfmt);
                    src += srcpxskip;
                    dst += dstpxskip;
                }, n, width);
                src += srcskip;
                dst += dstskip;
            }
        }
    }
    else /* srcbpp > 1 */
    {
        if (dstbpp == 1)
        {
            while (height--)
            {
                LOOP_UNROLLED4(
                {
                    GET_PIXEL(pixel, srcbpp, src);
                    GET_PIXELVALS (sR, sG, sB, sA, pixel, srcfmt, srcppa);
                    GET_PIXELVALS_1(dR, dG, dB, dA, dst, dstfmt);
                    BLEND_RGBA_MULT (sR, sG, sB, sA, dR, dG, dB, dA);
                    CREATE_PIXEL(dst, dR, dG, dB, dA, dstbpp, dstfmt);
                    src += srcpxskip;
                    dst += dstpxskip;
                }, n, width);
                src += srcskip;
                dst += dstskip;
            }

        }
        else /* dstbpp > 1 */
        {
            while (height--)
            {
                LOOP_UNROLLED4(
                {
                    GET_PIXEL(pixel, srcbpp, src);
                    GET_PIXELVALS (sR, sG, sB, sA, pixel, srcfmt, srcppa);
                    GET_PIXEL (pixel, dstbpp, dst);
                    GET_PIXELVALS (dR, dG, dB, dA, pixel, dstfmt, dstppa);
                    BLEND_RGBA_MULT (sR, sG, sB, sA, dR, dG, dB, dA);
                    CREATE_PIXEL(dst, dR, dG, dB, dA, dstbpp, dstfmt);
                    src += srcpxskip;
                    dst += dstpxskip;
                }, n, width);
                src += srcskip;
                dst += dstskip;
            }
        }
    }
}

static void
blit_blend_rgba_min (SDL_BlitInfo * info)
{
    int             n;
    int             width = info->width;
    int             height = info->height;
    Uint8          *src = info->s_pixels;
    int             srcpxskip = info->s_pxskip;
    int             srcskip = info->s_skip;
    Uint8          *dst = info->d_pixels;
    int             dstpxskip = info->d_pxskip;
    int             dstskip = info->d_skip;
    SDL_PixelFormat *srcfmt = info->src;
    SDL_PixelFormat *dstfmt = info->dst;
    int             srcbpp = srcfmt->BytesPerPixel;
    int             dstbpp = dstfmt->BytesPerPixel;
    Uint8           dR, dG, dB, dA, sR, sG, sB, sA;
    Uint32          pixel;
#if IS_SDLv1
    int             srcppa = (info->src_flags & SDL_SRCALPHA && srcfmt->Amask);
    int             dstppa = (info->dst_flags & SDL_SRCALPHA && dstfmt->Amask);
#else /* IS_SDLv2 */
    int             srcppa = info->src_blend != SDL_BLENDMODE_NONE && srcfmt->Amask;
    int             dstppa = info->dst_blend != SDL_BLENDMODE_NONE && dstfmt->Amask;
#endif /* IS_SDLv2 */

    if (!dstppa)
    {
    blit_blend_min (info);
    return;
    }

    if (srcbpp == 4 && dstbpp == 4 &&
        srcfmt->Rmask == dstfmt->Rmask &&
        srcfmt->Gmask == dstfmt->Gmask &&
        srcfmt->Bmask == dstfmt->Bmask &&
        srcfmt->Amask == dstfmt->Amask &&
#if IS_SDLv1
        info->src_flags & SDL_SRCALPHA)
#else /* IS_SDLv2 */
        info->src_blend != SDL_BLENDMODE_NONE)
#endif /* IS_SDLv2 */
    {
        int incr = srcpxskip > 0 ? 1 : -1;
        if (incr < 0)
        {
            src += 3;
            dst += 3;
        }
        while (height--)
        {
            LOOP_UNROLLED4(
            {
                REPEAT_4(
                {
                    if ((*src) < (*dst))
                    (*dst) = (*src);
                    src += incr;
                    dst += incr;
                });
            }, n, width);
            src += srcskip;
            dst += dstskip;
        }
        return;
    }

    if (srcbpp == 1)
    {
        if (dstbpp == 1)
        {
            while (height--)
            {
                LOOP_UNROLLED4(
                {
                    GET_PIXELVALS_1(sR, sG, sB, sA, src, srcfmt);
                    GET_PIXELVALS_1(dR, dG, dB, dA, dst, dstfmt);
                    BLEND_RGBA_MIN (sR, sG, sB, sA, dR, dG, dB, dA);
                    CREATE_PIXEL(dst, dR, dG, dB, dA, dstbpp, dstfmt);
                    src += srcpxskip;
                    dst += dstpxskip;
                }, n, width);
                src += srcskip;
                dst += dstskip;
            }
        }
        else /* dstbpp > 1 */
        {
            while (height--)
            {
                LOOP_UNROLLED4(
                {
                    GET_PIXELVALS_1(sR, sG, sB, sA, src, srcfmt);
                    GET_PIXEL (pixel, dstbpp, dst);
                    GET_PIXELVALS (dR, dG, dB, dA, pixel, dstfmt, dstppa);
                    BLEND_RGBA_MIN (sR, sG, sB, sA, dR, dG, dB, dA);
                    CREATE_PIXEL(dst, dR, dG, dB, dA, dstbpp, dstfmt);
                    src += srcpxskip;
                    dst += dstpxskip;
                }, n, width);
                src += srcskip;
                dst += dstskip;
            }
        }
    }
    else /* srcbpp > 1 */
    {
        if (dstbpp == 1)
        {
            while (height--)
            {
                LOOP_UNROLLED4(
                {
                    GET_PIXEL(pixel, srcbpp, src);
                    GET_PIXELVALS (sR, sG, sB, sA, pixel, srcfmt, srcppa);
                    GET_PIXELVALS_1(dR, dG, dB, dA, dst, dstfmt);
                    BLEND_RGBA_MIN (sR, sG, sB, sA, dR, dG, dB, dA);
                    CREATE_PIXEL(dst, dR, dG, dB, dA, dstbpp, dstfmt);
                    src += srcpxskip;
                    dst += dstpxskip;
                }, n, width);
                src += srcskip;
                dst += dstskip;
            }

        }
        else /* dstbpp > 1 */
        {
            while (height--)
            {
                LOOP_UNROLLED4(
                {
                    GET_PIXEL(pixel, srcbpp, src);
                    GET_PIXELVALS (sR, sG, sB, sA, pixel, srcfmt, srcppa);
                    GET_PIXEL (pixel, dstbpp, dst);
                    GET_PIXELVALS (dR, dG, dB, dA, pixel, dstfmt, dstppa);
                    BLEND_RGBA_MIN (sR, sG, sB, sA, dR, dG, dB, dA);
                    CREATE_PIXEL(dst, dR, dG, dB, dA, dstbpp, dstfmt);
                    src += srcpxskip;
                    dst += dstpxskip;
                }, n, width);
                src += srcskip;
                dst += dstskip;
            }
        }
    }
}

static void
blit_blend_rgba_max (SDL_BlitInfo * info)
{
    int             n;
    int             width = info->width;
    int             height = info->height;
    Uint8          *src = info->s_pixels;
    int             srcpxskip = info->s_pxskip;
    int             srcskip = info->s_skip;
    Uint8          *dst = info->d_pixels;
    int             dstpxskip = info->d_pxskip;
    int             dstskip = info->d_skip;
    SDL_PixelFormat *srcfmt = info->src;
    SDL_PixelFormat *dstfmt = info->dst;
    int             srcbpp = srcfmt->BytesPerPixel;
    int             dstbpp = dstfmt->BytesPerPixel;
    Uint8           dR, dG, dB, dA, sR, sG, sB, sA;
    Uint32          pixel;
#if IS_SDLv1
    int             srcppa = (info->src_flags & SDL_SRCALPHA && srcfmt->Amask);
    int             dstppa = (info->dst_flags & SDL_SRCALPHA && dstfmt->Amask);
#else /* IS_SDLv2 */
    int             srcppa = info->src_blend != SDL_BLENDMODE_NONE && srcfmt->Amask;
    int             dstppa = info->dst_blend != SDL_BLENDMODE_NONE && dstfmt->Amask;
#endif /* IS_SDLv2 */

    if (!dstppa)
    {
        blit_blend_max (info);
        return;
    }

    if (srcbpp == 4 && dstbpp == 4 &&
        srcfmt->Rmask == dstfmt->Rmask &&
        srcfmt->Gmask == dstfmt->Gmask &&
        srcfmt->Bmask == dstfmt->Bmask &&
        srcfmt->Amask == dstfmt->Amask &&
#if IS_SDLv1
        info->src_flags & SDL_SRCALPHA)
#else /* IS_SDLv2 */
        info->src_blend != SDL_BLENDMODE_NONE)
#endif /* IS_SDLv2 */
    {
        int incr = srcpxskip > 0 ? 1 : -1;
        if (incr < 0)
        {
            src += 3;
            dst += 3;
        }
        while (height--)
        {
            LOOP_UNROLLED4(
            {
                REPEAT_4(
                {
                    if ((*src) > (*dst))
                    (*dst) = (*src);
                    src += incr;
                    dst += incr;
                });
            }, n, width);
            src += srcskip;
            dst += dstskip;
        }
        return;
    }

    if (srcbpp == 1)
    {
        if (dstbpp == 1)
        {
            while (height--)
            {
                LOOP_UNROLLED4(
                {
                    GET_PIXELVALS_1(sR, sG, sB, sA, src, srcfmt);
                    GET_PIXELVALS_1(dR, dG, dB, dA, dst, dstfmt);
                    BLEND_RGBA_MAX (sR, sG, sB, sA, dR, dG, dB, dA);
                    CREATE_PIXEL(dst, dR, dG, dB, dA, dstbpp, dstfmt);
                    src += srcpxskip;
                    dst += dstpxskip;
                }, n, width);
                src += srcskip;
                dst += dstskip;
            }
        }
        else /* dstbpp > 1 */
        {
            while (height--)
            {
                LOOP_UNROLLED4(
                {
                    GET_PIXELVALS_1(sR, sG, sB, sA, src, srcfmt);
                    GET_PIXEL (pixel, dstbpp, dst);
                    GET_PIXELVALS (dR, dG, dB, dA, pixel, dstfmt, dstppa);
                    BLEND_RGBA_MAX (sR, sG, sB, sA, dR, dG, dB, dA);
                    CREATE_PIXEL(dst, dR, dG, dB, dA, dstbpp, dstfmt);
                    src += srcpxskip;
                    dst += dstpxskip;
                }, n, width);
                src += srcskip;
                dst += dstskip;
            }
        }
    }
    else /* srcbpp > 1 */
    {
        if (dstbpp == 1)
        {
            while (height--)
            {
                LOOP_UNROLLED4(
                {
                    GET_PIXEL(pixel, srcbpp, src);
                    GET_PIXELVALS (sR, sG, sB, sA, pixel, srcfmt, srcppa);
                    GET_PIXELVALS_1(dR, dG, dB, dA, dst, dstfmt);
                    BLEND_RGBA_MAX (sR, sG, sB, sA, dR, dG, dB, dA);
                    CREATE_PIXEL(dst, dR, dG, dB, dA, dstbpp, dstfmt);
                    src += srcpxskip;
                    dst += dstpxskip;
                }, n, width);
                src += srcskip;
                dst += dstskip;
            }

        }
        else /* dstbpp > 1 */
        {
            while (height--)
            {
                LOOP_UNROLLED4(
                {
                    GET_PIXEL(pixel, srcbpp, src);
                    GET_PIXELVALS (sR, sG, sB, sA, pixel, srcfmt, srcppa);
                    GET_PIXEL (pixel, dstbpp, dst);
                    GET_PIXELVALS (dR, dG, dB, dA, pixel, dstfmt, dstppa);
                    BLEND_RGBA_MAX (sR, sG, sB, sA, dR, dG, dB, dA);
                    CREATE_PIXEL(dst, dR, dG, dB, dA, dstbpp, dstfmt);
                    src += srcpxskip;
                    dst += dstpxskip;
                }, n, width);
                src += srcskip;
                dst += dstskip;
            }
        }
    }
}

#if  defined(__SSE2__) || defined(PG_ENABLE_ARM_NEON)
static void
blit_blend_premultiplied_sse2(SDL_BlitInfo * info)
{
    int             n;
    int             width = info->width;
    int             height = info->height;
    Uint32          *srcp = (Uint32 *) info->s_pixels;
    int             srcskip = info->s_skip >> 2;
    Uint32          *dstp = (Uint32 *) info->d_pixels;
    int             dstskip = info->d_skip >> 2;
    SDL_PixelFormat *srcfmt = info->src;
    Uint32          amask = srcfmt->Amask;
    Uint64          multmask;
    Uint64          ones;

    __m128i src1, dst1, sub_dst, mm_alpha, mm_zero, multmask_128, ones_128;

    mm_zero = _mm_setzero_si128();
    multmask = 0x00FF00FF00FF00FF; // 0F0F0F0F
    multmask_128 = _mm_loadl_epi64((const __m128i *) & multmask);
    ones = 0x0001000100010001;
    ones_128 = _mm_loadl_epi64((const __m128i *) & ones);

    while (height--) {
        /* *INDENT-OFF* */
        LOOP_UNROLLED4({
        Uint32 alpha = *srcp & amask;
        if (alpha == 0) {
            /* do nothing */
        } else if (alpha == amask) {
            *dstp = *srcp;
        } else {
            src1 = _mm_cvtsi32_si128(*srcp); /* src(ARGB) -> src1 (000000000000ARGB) */
            src1 = _mm_unpacklo_epi8(src1, mm_zero); /* 000000000A0R0G0B -> src1 */

            dst1 = _mm_cvtsi32_si128(*dstp); /* dst(ARGB) -> dst1 (000000000000ARGB) */
            dst1 = _mm_unpacklo_epi8(dst1, mm_zero); /* 000000000A0R0G0B -> dst1 */

            mm_alpha = _mm_cvtsi32_si128(alpha); /* alpha -> mm_alpha (000000000000A000) */
            mm_alpha = _mm_srli_si128(mm_alpha, 3); /* mm_alpha >> ashift -> mm_alpha(000000000000000A) */
            mm_alpha = _mm_unpacklo_epi16(mm_alpha, mm_alpha); /* 0000000000000A0A -> mm_alpha */
            mm_alpha = _mm_unpacklo_epi32(mm_alpha, mm_alpha); /* 000000000A0A0A0A -> mm_alpha2 */

            /* pre-multiplied alpha blend */
            sub_dst = _mm_add_epi16(dst1, ones_128);
            sub_dst = _mm_mullo_epi16(sub_dst, mm_alpha);
            sub_dst = _mm_srli_epi16(sub_dst, 8);
            dst1 = _mm_add_epi16(src1, dst1);
            dst1 = _mm_sub_epi16(dst1, sub_dst);
            dst1 = _mm_packus_epi16(dst1, mm_zero);

            *dstp = _mm_cvtsi128_si32(dst1);
        }
        ++srcp;
        ++dstp;
        }, n, width);
        /* *INDENT-ON* */
        srcp += srcskip;
        dstp += dstskip;

    }
}
#endif /*__SSE2__ || PG_ENABLE_ARM_NEON*/

#ifdef __MMX__
/* fast ARGB888->(A)RGB888 blending with pixel alpha */
static void
blit_blend_premultiplied_mmx(SDL_BlitInfo * info)
{
    int             n;
    int             width = info->width;
    int             height = info->height;
    Uint32          *srcp = (Uint32 *) info->s_pixels;
    int             srcskip = info->s_skip >> 2;
    Uint32          *dstp = (Uint32 *) info->d_pixels;
    int             dstskip = info->d_skip >> 2;
    SDL_PixelFormat *srcfmt = info->src;
    Uint32          amask = srcfmt->Amask;
    Uint32          ashift = srcfmt->Ashift;
    Uint64          multmask2;

    __m64 src1, dst1, mm_alpha, mm_zero, mm_alpha2;

    mm_zero = _mm_setzero_si64();       /* 0 -> mm_zero */
    multmask2 = 0x00FF00FF00FF00FFULL;

    while (height--) {
        /* *INDENT-OFF* */
        LOOP_UNROLLED4({
        Uint32 alpha = *srcp & amask;
        if (alpha == 0) {
            /* do nothing */
        } else if (alpha == amask) {
            *dstp = *srcp;
        } else {
            src1 = _mm_cvtsi32_si64(*srcp); /* src(ARGB) -> src1 (0000ARGB) */
            src1 = _mm_unpacklo_pi8(src1, mm_zero); /* 0A0R0G0B -> src1 */

            dst1 = _mm_cvtsi32_si64(*dstp); /* dst(ARGB) -> dst1 (0000ARGB) */
            dst1 = _mm_unpacklo_pi8(dst1, mm_zero); /* 0A0R0G0B -> dst1 */

            mm_alpha = _mm_cvtsi32_si64(alpha); /* alpha -> mm_alpha (0000000A) */
            mm_alpha = _mm_srli_si64(mm_alpha, ashift); /* mm_alpha >> ashift -> mm_alpha(0000000A) */
            mm_alpha = _mm_unpacklo_pi16(mm_alpha, mm_alpha); /* 00000A0A -> mm_alpha */
            mm_alpha2 = _mm_unpacklo_pi32(mm_alpha, mm_alpha); /* 0A0A0A0A -> mm_alpha2 */
            mm_alpha2 = _mm_xor_si64(mm_alpha2, *(__m64 *) & multmask2);    /* 255 - mm_alpha -> mm_alpha */

            /* pre-multiplied alpha blend */
            dst1 = _mm_mullo_pi16(dst1, mm_alpha2);
            dst1 = _mm_srli_pi16(dst1, 8);
            dst1 = _mm_add_pi16(src1, dst1);
            dst1 = _mm_packs_pu16(dst1, mm_zero);

            *dstp = _mm_cvtsi64_si32(dst1); /* dst1 -> pixel */
        }
        ++srcp;
        ++dstp;
        }, n, width);
        /* *INDENT-ON* */
        srcp += srcskip;
        dstp += dstskip;
    }
    _mm_empty();
}
#endif /*__MMX__*/

static void
blit_blend_premultiplied (SDL_BlitInfo * info)
{
    int             n;
    int             width = info->width;
    int             height = info->height;
    Uint8          *src = info->s_pixels;
    int             srcpxskip = info->s_pxskip;
    int             srcskip = info->s_skip;
    Uint8          *dst = info->d_pixels;
    int             dstpxskip = info->d_pxskip;
    int             dstskip = info->d_skip;
    SDL_PixelFormat *srcfmt = info->src;
    SDL_PixelFormat *dstfmt = info->dst;
    int             srcbpp = srcfmt->BytesPerPixel;
    int             dstbpp = dstfmt->BytesPerPixel;
    Uint8           dR, dG, dB, dA, sR, sG, sB, sA;
    Uint32          pixel;
    Uint32          tmp;
#if IS_SDLv1
    int             srcppa = (info->src_flags & SDL_SRCALPHA && srcfmt->Amask);
    int             dstppa = (info->dst_flags & SDL_SRCALPHA && dstfmt->Amask);
#else /* IS_SDLv2 */
    int             srcppa = info->src_blend != SDL_BLENDMODE_NONE && srcfmt->Amask;
    int             dstppa = info->dst_blend != SDL_BLENDMODE_NONE && dstfmt->Amask;
#endif /* IS_SDLv2 */

#if IS_SDLv1
    if (srcbpp >= 3 && dstbpp >= 3 && !(info->src_flags & SDL_SRCALPHA))
#else /* IS_SDLv2 */
    if (srcbpp >= 3 && dstbpp >= 3 && info->src_blend == SDL_BLENDMODE_NONE)
#endif /* IS_SDLv2 */
    {
        size_t srcoffsetR, srcoffsetG, srcoffsetB;
        size_t dstoffsetR, dstoffsetG, dstoffsetB;
        if (srcbpp == 3)
        {
            SET_OFFSETS_24 (srcoffsetR, srcoffsetG, srcoffsetB, srcfmt);
        }
        else
        {
            SET_OFFSETS_32 (srcoffsetR, srcoffsetG, srcoffsetB, srcfmt);
        }
        if (dstbpp == 3)
        {
            SET_OFFSETS_24 (dstoffsetR, dstoffsetG, dstoffsetB, dstfmt);
        }
        else
        {
            SET_OFFSETS_32 (dstoffsetR, dstoffsetG, dstoffsetB, dstfmt);
        }
        while (height--)
        {
            LOOP_UNROLLED4(
            {
                dst[dstoffsetR] = src[srcoffsetR];
                dst[dstoffsetG] = src[srcoffsetG];
                dst[dstoffsetB] = src[srcoffsetB];

                src += srcpxskip;
                dst += dstpxskip;
            }, n, width);
            src += srcskip;
            dst += dstskip;
        }
        return;
    }

    if (srcbpp == 1)
    {
        if (dstbpp == 1)
        {
            while (height--)
            {
                LOOP_UNROLLED4(
                {
                    GET_PIXELVALS_1(sR, sG, sB, sA, src, srcfmt);
                    GET_PIXELVALS_1(dR, dG, dB, dA, dst, dstfmt);
                    ALPHA_BLEND_PREMULTIPLIED (tmp, sR, sG, sB, sA, dR, dG, dB, dA);
                    SET_PIXELVAL (dst, dstfmt, dR, dG, dB, dA);
                    src += srcpxskip;
                    dst += dstpxskip;
                }, n, width);
                src += srcskip;
                dst += dstskip;
            }
        }
        else if (dstbpp == 3)
        {
            size_t offsetR, offsetG, offsetB;
            SET_OFFSETS_24 (offsetR, offsetG, offsetB, dstfmt);
            while (height--)
            {
                LOOP_UNROLLED4(
                {
                    GET_PIXELVALS_1(sR, sG, sB, sA, src, srcfmt);
                    GET_PIXEL (pixel, dstbpp, dst);
                    GET_PIXELVALS (dR, dG, dB, dA, pixel, dstfmt, dstppa);
                    ALPHA_BLEND_PREMULTIPLIED (tmp, sR, sG, sB, sA, dR, dG, dB, dA);
                    dst[offsetR] = dR;
                    dst[offsetG] = dG;
                    dst[offsetB] = dB;
                    src += srcpxskip;
                    dst += dstpxskip;
                }, n, width);
                src += srcskip;
                dst += dstskip;
            }
        }
        else /* dstbpp > 1 */
        {
            while (height--)
            {
                LOOP_UNROLLED4(
                {
                    GET_PIXELVALS_1(sR, sG, sB, sA, src, srcfmt);
                    GET_PIXEL (pixel, dstbpp, dst);
                    GET_PIXELVALS (dR, dG, dB, dA, pixel, dstfmt, dstppa);
                    ALPHA_BLEND_PREMULTIPLIED (tmp, sR, sG, sB, sA, dR, dG, dB, dA);
                    CREATE_PIXEL(dst, dR, dG, dB, dA, dstbpp, dstfmt);
                    src += srcpxskip;
                    dst += dstpxskip;
                }, n, width);
                src += srcskip;
                dst += dstskip;
            }
        }
    }
    else /* srcbpp > 1 */
    {
        if (dstbpp == 1)
        {
            while (height--)
            {
                LOOP_UNROLLED4(
                {
                    GET_PIXEL(pixel, srcbpp, src);
                    GET_PIXELVALS (sR, sG, sB, sA, pixel, srcfmt, srcppa);
                    GET_PIXELVALS_1(dR, dG, dB, dA, dst, dstfmt);
                    ALPHA_BLEND_PREMULTIPLIED (tmp, sR, sG, sB, sA, dR, dG, dB, dA);
                    SET_PIXELVAL (dst, dstfmt, dR, dG, dB, dA);
                    src += srcpxskip;
                    dst += dstpxskip;
                }, n, width);
                src += srcskip;
                dst += dstskip;
            }

        }
        else if (dstbpp == 3)
        {
            size_t offsetR, offsetG, offsetB;
            SET_OFFSETS_24 (offsetR, offsetG, offsetB, dstfmt);
            while (height--)
            {
                LOOP_UNROLLED4(
                {
                    GET_PIXEL(pixel, srcbpp, src);
                    GET_PIXELVALS (sR, sG, sB, sA, pixel, srcfmt, srcppa);
                    GET_PIXEL (pixel, dstbpp, dst);
                    GET_PIXELVALS (dR, dG, dB, dA, pixel, dstfmt, dstppa);
                    if(sA == 0){
                        dst[offsetR] = dR;
                        dst[offsetG] = dG;
                        dst[offsetB] = dB;
                    }
                    else if(sA == 255){
                        dst[offsetR] = sR;
                        dst[offsetG] = sG;
                        dst[offsetB] = sB;
                    }
                    else{
                        ALPHA_BLEND_PREMULTIPLIED (tmp, sR, sG, sB, sA, dR, dG, dB, dA);
                        dst[offsetR] = dR;
                        dst[offsetG] = dG;
                        dst[offsetB] = dB;
                    }
                    src += srcpxskip;
                    dst += dstpxskip;
                }, n, width);
                src += srcskip;
                dst += dstskip;
            }
        }
        else /* dstbpp > 1 */
        {
            while (height--)
            {
                LOOP_UNROLLED4(
                {
                    GET_PIXEL(pixel, srcbpp, src);
                    GET_PIXELVALS (sR, sG, sB, sA, pixel, srcfmt, srcppa);
                    GET_PIXEL (pixel, dstbpp, dst);
                    GET_PIXELVALS (dR, dG, dB, dA, pixel, dstfmt, dstppa);
                    // We can save some blending time by just copying pixels
                    // with  alphas of 255 or 0
                    if(sA == 0){
                        CREATE_PIXEL(dst, dR, dG, dB, dA, dstbpp, dstfmt);
                    }
                    else if(sA == 255){
                        CREATE_PIXEL(dst, sR, sG, sB, sA, dstbpp, dstfmt);
                    }
                    else{
                        ALPHA_BLEND_PREMULTIPLIED (tmp, sR, sG, sB, sA, dR, dG, dB, dA);
                        CREATE_PIXEL(dst, dR, dG, dB, dA, dstbpp, dstfmt);
                    }
                    src += srcpxskip;
                    dst += dstpxskip;
                }, n, width);
                src += srcskip;
                dst += dstskip;
            }
        }
    }
}













/* --------------------------------------------------------- */


static void
blit_blend_add (SDL_BlitInfo * info)
{
    int             n;
    int             width = info->width;
    int             height = info->height;
    Uint8          *src = info->s_pixels;
    int             srcpxskip = info->s_pxskip;
    int             srcskip = info->s_skip;
    Uint8          *dst = info->d_pixels;
    int             dstpxskip = info->d_pxskip;
    int             dstskip = info->d_skip;
    SDL_PixelFormat *srcfmt = info->src;
    SDL_PixelFormat *dstfmt = info->dst;
    int             srcbpp = srcfmt->BytesPerPixel;
    int             dstbpp = dstfmt->BytesPerPixel;
    Uint8           dR, dG, dB, dA, sR, sG, sB, sA;
    Uint32          pixel;
    Uint32          tmp;
#if IS_SDLv1
    int             srcppa = (info->src_flags & SDL_SRCALPHA && srcfmt->Amask);
    int             dstppa = (info->dst_flags & SDL_SRCALPHA && dstfmt->Amask);
#else /* IS_SDLv2 */
    int             srcppa = info->src_blend != SDL_BLENDMODE_NONE && srcfmt->Amask;
    int             dstppa = info->dst_blend != SDL_BLENDMODE_NONE && dstfmt->Amask;
#endif /* IS_SDLv2 */

#if IS_SDLv1
    if (srcbpp >= 3 && dstbpp >= 3 && !(info->src_flags & SDL_SRCALPHA))
#else /* IS_SDLv2 */
    if (srcbpp >= 3 && dstbpp >= 3 && info->src_blend == SDL_BLENDMODE_NONE)
#endif /* IS_SDLv2 */
    {
        size_t srcoffsetR, srcoffsetG, srcoffsetB;
        size_t dstoffsetR, dstoffsetG, dstoffsetB;
        if (srcbpp == 3)
        {
            SET_OFFSETS_24 (srcoffsetR, srcoffsetG, srcoffsetB, srcfmt);
        }
        else
        {
            SET_OFFSETS_32 (srcoffsetR, srcoffsetG, srcoffsetB, srcfmt);
        }
        if (dstbpp == 3)
        {
            SET_OFFSETS_24 (dstoffsetR, dstoffsetG, dstoffsetB, dstfmt);
        }
        else
        {
            SET_OFFSETS_32 (dstoffsetR, dstoffsetG, dstoffsetB, dstfmt);
        }
        while (height--)
        {
            LOOP_UNROLLED4(
            {
                tmp = dst[dstoffsetR] + src[srcoffsetR];
                dst[dstoffsetR] = (tmp <= 255 ? tmp : 255);
                tmp = dst[dstoffsetG] + src[srcoffsetG];
                dst[dstoffsetG] = (tmp <= 255 ? tmp : 255);
                tmp = dst[dstoffsetB] + src[srcoffsetB];
                dst[dstoffsetB] = (tmp <= 255 ? tmp : 255);
                src += srcpxskip;
                dst += dstpxskip;
            }, n, width);
            src += srcskip;
            dst += dstskip;
        }
        return;
    }

    if (srcbpp == 1)
    {
        if (dstbpp == 1)
        {
            while (height--)
            {
                LOOP_UNROLLED4(
                {
                    GET_PIXELVALS_1(sR, sG, sB, sA, src, srcfmt);
                    GET_PIXELVALS_1(dR, dG, dB, dA, dst, dstfmt);
                    BLEND_ADD (tmp, sR, sG, sB, sA, dR, dG, dB, dA);
                    SET_PIXELVAL (dst, dstfmt, dR, dG, dB, dA);
                    src += srcpxskip;
                    dst += dstpxskip;
                }, n, width);
                src += srcskip;
                dst += dstskip;
            }
        }
        else if (dstbpp == 3)
        {
            size_t offsetR, offsetG, offsetB;
            SET_OFFSETS_24 (offsetR, offsetG, offsetB, dstfmt);
            while (height--)
            {
                LOOP_UNROLLED4(
                {
                    GET_PIXELVALS_1(sR, sG, sB, sA, src, srcfmt);
                    GET_PIXEL (pixel, dstbpp, dst);
                    GET_PIXELVALS (dR, dG, dB, dA, pixel, dstfmt, dstppa);
                    BLEND_ADD (tmp, sR, sG, sB, sA, dR, dG, dB, dA);
                    dst[offsetR] = dR;
                    dst[offsetG] = dG;
                    dst[offsetB] = dB;
                    src += srcpxskip;
                    dst += dstpxskip;
                }, n, width);
                src += srcskip;
                dst += dstskip;
            }
        }
        else /* even dstbpp */
        {
            while (height--)
            {
                LOOP_UNROLLED4(
                {
                    GET_PIXELVALS_1(sR, sG, sB, sA, src, srcfmt);
                    GET_PIXEL (pixel, dstbpp, dst);
                    GET_PIXELVALS (dR, dG, dB, dA, pixel, dstfmt, dstppa);
                    BLEND_ADD (tmp, sR, sG, sB, sA, dR, dG, dB, dA);
                    CREATE_PIXEL(dst, dR, dG, dB, dA, dstbpp, dstfmt);
                    src += srcpxskip;
                    dst += dstpxskip;
                }, n, width);
                src += srcskip;
                dst += dstskip;
            }
        }
    }
    else /* srcbpp > 1 */
    {
        if (dstbpp == 1)
        {
            while (height--)
            {
                LOOP_UNROLLED4(
                {
                    GET_PIXEL(pixel, srcbpp, src);
                    GET_PIXELVALS (sR, sG, sB, sA, pixel, srcfmt, srcppa);
                    GET_PIXELVALS_1(dR, dG, dB, dA, dst, dstfmt);
                    BLEND_ADD (tmp, sR, sG, sB, sA, dR, dG, dB, dA);
                    SET_PIXELVAL(dst, dstfmt, dR, dG, dB, dA);
                    src += srcpxskip;
                    dst += dstpxskip;
                }, n, width);
                src += srcskip;
                dst += dstskip;
            }

        }
        else if (dstbpp == 3)
        {
            size_t offsetR, offsetG, offsetB;
            SET_OFFSETS_24 (offsetR, offsetG, offsetB, dstfmt);
            while (height--)
            {
                LOOP_UNROLLED4(
                {
                    GET_PIXEL(pixel, srcbpp, src);
                    GET_PIXELVALS (sR, sG, sB, sA, pixel, srcfmt, srcppa);
                    GET_PIXEL (pixel, dstbpp, dst);
                    GET_PIXELVALS (dR, dG, dB, dA, pixel, dstfmt, dstppa);
                    BLEND_ADD (tmp, sR, sG, sB, sA, dR, dG, dB, dA);
                    dst[offsetR] = dR;
                    dst[offsetG] = dG;
                    dst[offsetB] = dB;
                    src += srcpxskip;
                    dst += dstpxskip;
                }, n, width);
                src += srcskip;
                dst += dstskip;
            }
        }
        else /* even dstbpp */
        {
            while (height--)
            {
                LOOP_UNROLLED4(
                {
                    GET_PIXEL(pixel, srcbpp, src);
                    GET_PIXELVALS (sR, sG, sB, sA, pixel, srcfmt, srcppa);
                    GET_PIXEL (pixel, dstbpp, dst);
                    GET_PIXELVALS (dR, dG, dB, dA, pixel, dstfmt, dstppa);
                    BLEND_ADD (tmp, sR, sG, sB, sA, dR, dG, dB, dA);
                    CREATE_PIXEL(dst, dR, dG, dB, dA, dstbpp, dstfmt);
                    src += srcpxskip;
                    dst += dstpxskip;
                }, n, width);
                src += srcskip;
                dst += dstskip;
            }
        }
    }
}

static void
blit_blend_sub (SDL_BlitInfo * info)
{
    int             n;
    int             width = info->width;
    int             height = info->height;
    Uint8          *src = info->s_pixels;
    int             srcpxskip = info->s_pxskip;
    int             srcskip = info->s_skip;
    Uint8          *dst = info->d_pixels;
    int             dstpxskip = info->d_pxskip;
    int             dstskip = info->d_skip;
    SDL_PixelFormat *srcfmt = info->src;
    SDL_PixelFormat *dstfmt = info->dst;
    int             srcbpp = srcfmt->BytesPerPixel;
    int             dstbpp = dstfmt->BytesPerPixel;
    Uint8           dR, dG, dB, dA, sR, sG, sB, sA;
    Uint32          pixel;
    Sint32          tmp2;
#if IS_SDLv1
    int             srcppa = (info->src_flags & SDL_SRCALPHA && srcfmt->Amask);
    int             dstppa = (info->dst_flags & SDL_SRCALPHA && dstfmt->Amask);
#else /* IS_SDLv2 */
    int             srcppa = info->src_blend != SDL_BLENDMODE_NONE && srcfmt->Amask;
    int             dstppa = info->dst_blend != SDL_BLENDMODE_NONE && dstfmt->Amask;
#endif /* IS_SDLv2 */

#if IS_SDLv1
    if (srcbpp >= 3 && dstbpp >= 3 && !(info->src_flags & SDL_SRCALPHA))
#else /* IS_SDLv2 */
    if (srcbpp >= 3 && dstbpp >= 3 && info->src_blend == SDL_BLENDMODE_NONE)
#endif /* IS_SDLv2 */
    {
        size_t srcoffsetR, srcoffsetG, srcoffsetB;
        size_t dstoffsetR, dstoffsetG, dstoffsetB;
        if (srcbpp == 3)
        {
            SET_OFFSETS_24 (srcoffsetR, srcoffsetG, srcoffsetB, srcfmt);
        }
        else
        {
            SET_OFFSETS_32 (srcoffsetR, srcoffsetG, srcoffsetB, srcfmt);
        }
        if (dstbpp == 3)
        {
            SET_OFFSETS_24 (dstoffsetR, dstoffsetG, dstoffsetB, dstfmt);
        }
        else
        {
            SET_OFFSETS_32 (dstoffsetR, dstoffsetG, dstoffsetB, dstfmt);
        }
        while (height--)
        {
            LOOP_UNROLLED4(
            {
                tmp2 = dst[dstoffsetR] - src[srcoffsetR];
                dst[dstoffsetR] = (tmp2 >= 0 ? tmp2 : 0);
                tmp2 = dst[dstoffsetG] - src[srcoffsetG];
                dst[dstoffsetG] = (tmp2 >= 0 ? tmp2 : 0);
                tmp2 = dst[dstoffsetB] - src[srcoffsetB];
                dst[dstoffsetB] = (tmp2 >= 0 ? tmp2 : 0);
                src += srcpxskip;
                dst += dstpxskip;
            }, n, width);
            src += srcskip;
            dst += dstskip;
        }
        return;
    }

    if (srcbpp == 1)
    {
        if (dstbpp == 1)
        {
            while (height--)
            {
                LOOP_UNROLLED4(
                {
                    GET_PIXELVALS_1(sR, sG, sB, sA, src, srcfmt);
                    GET_PIXELVALS_1(dR, dG, dB, dA, dst, dstfmt);
                    BLEND_SUB (tmp2, sR, sG, sB, sA, dR, dG, dB, dA);
                    SET_PIXELVAL(dst, dstfmt, dR, dG, dB, dA);
                    src += srcpxskip;
                    dst += dstpxskip;
                }, n, width);
                src += srcskip;
                dst += dstskip;
            }
        }
        else if (dstbpp == 3)
        {
            size_t offsetR, offsetG, offsetB;
            SET_OFFSETS_24 (offsetR, offsetG, offsetB, dstfmt);
            while (height--)
            {
                LOOP_UNROLLED4(
                {
                    GET_PIXELVALS_1(sR, sG, sB, sA, src, srcfmt);
                    GET_PIXEL (pixel, dstbpp, dst);
                    GET_PIXELVALS (dR, dG, dB, dA, pixel, dstfmt, dstfmt);
                    BLEND_SUB (tmp2, sR, sG, sB, sA, dR, dG, dB, dA);
                    dst[offsetR] = dR;
                    dst[offsetG] = dG;
                    dst[offsetB] = dB;
                    src += srcpxskip;
                    dst += dstpxskip;
                }, n, width);
                src += srcskip;
                dst += dstskip;
            }
        }
        else /* even dstbpp */
        {
            while (height--)
            {
                LOOP_UNROLLED4(
                {
                    GET_PIXELVALS_1(sR, sG, sB, sA, src, srcfmt);
                    GET_PIXEL (pixel, dstbpp, dst);
                    GET_PIXELVALS (dR, dG, dB, dA, pixel, dstfmt, dstppa);
                    BLEND_SUB (tmp2, sR, sG, sB, sA, dR, dG, dB, dA);
                    CREATE_PIXEL(dst, dR, dG, dB, dA, dstbpp, dstfmt);
                    src += srcpxskip;
                    dst += dstpxskip;
                }, n, width);
                src += srcskip;
                dst += dstskip;
            }
        }
    }
    else /* srcbpp > 1 */
    {
        if (dstbpp == 1)
        {
            while (height--)
            {
                LOOP_UNROLLED4(
                {
                    GET_PIXEL(pixel, srcbpp, src);
                    GET_PIXELVALS (sR, sG, sB, sA, pixel, srcfmt, srcppa);
                    GET_PIXELVALS_1(dR, dG, dB, dA, dst, dstfmt);
                    BLEND_SUB (tmp2, sR, sG, sB, sA, dR, dG, dB, dA);
                    SET_PIXELVAL(dst, dstfmt, dR, dG, dB, dA);
                    src += srcpxskip;
                    dst += dstpxskip;
                }, n, width);
                src += srcskip;
                dst += dstskip;
            }

        }
        else if (dstbpp == 3)
        {
            size_t offsetR, offsetG, offsetB;
            SET_OFFSETS_24 (offsetR, offsetG, offsetB, dstfmt);
            while (height--)
            {
                LOOP_UNROLLED4(
                {
                    GET_PIXEL(pixel, srcbpp, src);
                    GET_PIXELVALS (sR, sG, sB, sA, pixel, srcfmt, srcppa);
                    GET_PIXEL (pixel, dstbpp, dst);
                    GET_PIXELVALS (dR, dG, dB, dA, pixel, dstfmt, dstppa);
                    BLEND_SUB (tmp2, sR, sG, sB, sA, dR, dG, dB, dA);
                    dst[offsetR] = dR;
                    dst[offsetG] = dG;
                    dst[offsetB] = dB;
                    src += srcpxskip;
                    dst += dstpxskip;
                }, n, width);
                src += srcskip;
                dst += dstskip;
            }
        }
        else /* even dstbpp */
        {
            while (height--)
            {
                LOOP_UNROLLED4(
                {
                    GET_PIXEL(pixel, srcbpp, src);
                    GET_PIXELVALS (sR, sG, sB, sA, pixel, srcfmt, srcppa);
                    GET_PIXEL (pixel, dstbpp, dst);
                    GET_PIXELVALS (dR, dG, dB, dA, pixel, dstfmt, dstppa);
                    BLEND_SUB (tmp2, sR, sG, sB, sA, dR, dG, dB, dA);
                    CREATE_PIXEL(dst, dR, dG, dB, dA, dstbpp, dstfmt);
                    src += srcpxskip;
                    dst += dstpxskip;
                }, n, width);
                src += srcskip;
                dst += dstskip;
            }
        }
    }
}

static void
blit_blend_mul (SDL_BlitInfo * info)
{
    int             n;
    int             width = info->width;
    int             height = info->height;
    Uint8          *src = info->s_pixels;
    int             srcpxskip = info->s_pxskip;
    int             srcskip = info->s_skip;
    Uint8          *dst = info->d_pixels;
    int             dstpxskip = info->d_pxskip;
    int             dstskip = info->d_skip;
    SDL_PixelFormat *srcfmt = info->src;
    SDL_PixelFormat *dstfmt = info->dst;
    int             srcbpp = srcfmt->BytesPerPixel;
    int             dstbpp = dstfmt->BytesPerPixel;
    Uint8           dR, dG, dB, dA, sR, sG, sB, sA;
    Uint32          pixel;
    Uint32          tmp;
#if IS_SDLv1
    int             srcppa = (info->src_flags & SDL_SRCALPHA && srcfmt->Amask);
    int             dstppa = (info->dst_flags & SDL_SRCALPHA && dstfmt->Amask);
#else /* IS_SDLv2 */
    int             srcppa = info->src_blend != SDL_BLENDMODE_NONE && srcfmt->Amask;
    int             dstppa = info->dst_blend != SDL_BLENDMODE_NONE && dstfmt->Amask;
#endif /* IS_SDLv2 */

#if IS_SDLv1
    if (srcbpp >= 3 && dstbpp >= 3 && !(info->src_flags & SDL_SRCALPHA))
#else /* IS_SDLv2 */
    if (srcbpp >= 3 && dstbpp >= 3 && info->src_blend == SDL_BLENDMODE_NONE)
#endif /* IS_SDLv2 */
    {
        size_t srcoffsetR, srcoffsetG, srcoffsetB;
        size_t dstoffsetR, dstoffsetG, dstoffsetB;
        if (srcbpp == 3)
        {
            SET_OFFSETS_24 (srcoffsetR, srcoffsetG, srcoffsetB, srcfmt);
        }
        else
        {
            SET_OFFSETS_32 (srcoffsetR, srcoffsetG, srcoffsetB, srcfmt);
        }
        if (dstbpp == 3)
        {
            SET_OFFSETS_24 (dstoffsetR, dstoffsetG, dstoffsetB, dstfmt);
        }
        else
        {
            SET_OFFSETS_32 (dstoffsetR, dstoffsetG, dstoffsetB, dstfmt);
        }
        while (height--)
        {
            LOOP_UNROLLED4(
            {
                tmp = ((dst[dstoffsetR] && src[srcoffsetR]) ?
                       (dst[dstoffsetR] * src[srcoffsetR]) >> 8 : 0);
                dst[dstoffsetR] = (tmp <= 255 ? tmp : 255);
                tmp = ((dst[dstoffsetG] && src[srcoffsetG]) ?
                       (dst[dstoffsetG] * src[srcoffsetG]) >> 8 : 0);
                dst[dstoffsetG] = (tmp <= 255 ? tmp : 255);
                tmp = ((dst[dstoffsetB] && src[srcoffsetB]) ?
                       (dst[dstoffsetB] * src[srcoffsetB]) >> 8 : 0);
                dst[dstoffsetB] = (tmp <= 255 ? tmp : 255);
                src += srcpxskip;
                dst += dstpxskip;
            }, n, width);
            src += srcskip;
            dst += dstskip;
        }
        return;
    }

    if (srcbpp == 1)
    {
        if (dstbpp == 1)
        {
            while (height--)
            {
                LOOP_UNROLLED4(
                {
                    GET_PIXELVALS_1(sR, sG, sB, sA, src, srcfmt);
                    GET_PIXELVALS_1(dR, dG, dB, dA, dst, dstfmt);
                    BLEND_MULT (sR, sG, sB, sA, dR, dG, dB, dA);
                    SET_PIXELVAL(dst, dstfmt, dR, dG, dB, dA);
                    src += srcpxskip;
                    dst += dstpxskip;
                }, n, width);
                src += srcskip;
                dst += dstskip;
            }
        }
        else if (dstbpp == 3)
        {
            size_t offsetR, offsetG, offsetB;
            SET_OFFSETS_24 (offsetR, offsetG, offsetB, dstfmt);
            while (height--)
            {
                LOOP_UNROLLED4(
                {
                    GET_PIXELVALS_1(sR, sG, sB, sA, src, srcfmt);
                    GET_PIXEL (pixel, dstbpp, dst);
                    GET_PIXELVALS (dR, dG, dB, dA, pixel, dstfmt, dstppa);
                    BLEND_MULT (sR, sG, sB, sA, dR, dG, dB, dA);
                    dst[offsetR] = dR;
                    dst[offsetG] = dG;
                    dst[offsetB] = dB;
                    src += srcpxskip;
                    dst += dstpxskip;
                }, n, width);
                src += srcskip;
                dst += dstskip;
            }
        }
        else /* even dstbpp */
        {
            while (height--)
            {
                LOOP_UNROLLED4(
                {
                    GET_PIXELVALS_1(sR, sG, sB, sA, src, srcfmt);
                    GET_PIXEL (pixel, dstbpp, dst);
                    GET_PIXELVALS (dR, dG, dB, dA, pixel, dstfmt, dstppa);
                    BLEND_MULT (sR, sG, sB, sA, dR, dG, dB, dA);
                    CREATE_PIXEL(dst, dR, dG, dB, dA, dstbpp, dstfmt);
                    src += srcpxskip;
                    dst += dstpxskip;
                }, n, width);
                src += srcskip;
                dst += dstskip;
            }
        }
    }
    else /* srcbpp > 1 */
    {
        if (dstbpp == 1)
        {
            while (height--)
            {
                LOOP_UNROLLED4(
                {
                    GET_PIXEL(pixel, srcbpp, src);
                    GET_PIXELVALS (sR, sG, sB, sA, pixel, srcfmt, srcppa);
                    GET_PIXELVALS_1(dR, dG, dB, dA, dst, dstfmt);
                    BLEND_MULT (sR, sG, sB, sA, dR, dG, dB, dA);
                    SET_PIXELVAL(dst, dstfmt, dR, dG, dB, dA);
                    *dst = (Uint8) SDL_MapRGB (dstfmt, dR, dG, dB);
                    src += srcpxskip;
                    dst += dstpxskip;
                }, n, width);
                src += srcskip;
                dst += dstskip;
            }

        }
        else if (dstbpp == 3)
        {
            size_t offsetR, offsetG, offsetB;
            SET_OFFSETS_24 (offsetR, offsetG, offsetB, dstfmt);
            while (height--)
            {
                LOOP_UNROLLED4(
                {
                    GET_PIXEL(pixel, srcbpp, src);
                    GET_PIXELVALS (sR, sG, sB, sA, pixel, srcfmt, srcppa);
                    GET_PIXEL (pixel, dstbpp, dst);
                    GET_PIXELVALS (dR, dG, dB, dA, pixel, dstfmt, dstppa);
                    BLEND_MULT (sR, sG, sB, sA, dR, dG, dB, dA);
                    dst[offsetR] = dR;
                    dst[offsetG] = dG;
                    dst[offsetB] = dB;
                    src += srcpxskip;
                    dst += dstpxskip;
                }, n, width);
                src += srcskip;
                dst += dstskip;
            }
        }
        else /* even dstbpp */
        {
            while (height--)
            {
                LOOP_UNROLLED4(
                {
                    GET_PIXEL(pixel, srcbpp, src);
                    GET_PIXELVALS (sR, sG, sB, sA, pixel, srcfmt, srcppa);
                    GET_PIXEL (pixel, dstbpp, dst);
                    GET_PIXELVALS (dR, dG, dB, dA, pixel, dstfmt, dstppa);
                    BLEND_MULT (sR, sG, sB, sA, dR, dG, dB, dA);
                    CREATE_PIXEL(dst, dR, dG, dB, dA, dstbpp, dstfmt);
                    src += srcpxskip;
                    dst += dstpxskip;
                }, n, width);
                src += srcskip;
                dst += dstskip;
            }
        }
    }
}

static void
blit_blend_min (SDL_BlitInfo * info)
{
    int             n;
    int             width = info->width;
    int             height = info->height;
    Uint8          *src = info->s_pixels;
    int             srcpxskip = info->s_pxskip;
    int             srcskip = info->s_skip;
    Uint8          *dst = info->d_pixels;
    int             dstpxskip = info->d_pxskip;
    int             dstskip = info->d_skip;
    SDL_PixelFormat *srcfmt = info->src;
    SDL_PixelFormat *dstfmt = info->dst;
    int             srcbpp = srcfmt->BytesPerPixel;
    int             dstbpp = dstfmt->BytesPerPixel;
    Uint8           dR, dG, dB, dA, sR, sG, sB, sA;
    Uint32          pixel;
#if IS_SDLv1
    int             srcppa = (info->src_flags & SDL_SRCALPHA && srcfmt->Amask);
    int             dstppa = (info->dst_flags & SDL_SRCALPHA && dstfmt->Amask);
#else /* IS_SDLv2 */
    int             srcppa = info->src_blend != SDL_BLENDMODE_NONE && srcfmt->Amask;
    int             dstppa = info->dst_blend != SDL_BLENDMODE_NONE && dstfmt->Amask;
#endif /* IS_SDLv2 */

#if IS_SDLv1
    if (srcbpp >= 3 && dstbpp >= 3 && !(info->src_flags & SDL_SRCALPHA))
#else /* IS_SDLv2 */
    if (srcbpp >= 3 && dstbpp >= 3 && info->src_blend == SDL_BLENDMODE_NONE)
#endif /* IS_SDLv2 */
    {
        size_t srcoffsetR, srcoffsetG, srcoffsetB;
        size_t dstoffsetR, dstoffsetG, dstoffsetB;
        if (srcbpp == 3)
        {
            SET_OFFSETS_24 (srcoffsetR, srcoffsetG, srcoffsetB, srcfmt);
        }
        else
        {
            SET_OFFSETS_32 (srcoffsetR, srcoffsetG, srcoffsetB, srcfmt);
        }
        if (dstbpp == 3)
        {
            SET_OFFSETS_24 (dstoffsetR, dstoffsetG, dstoffsetB, dstfmt);
        }
        else
        {
            SET_OFFSETS_32 (dstoffsetR, dstoffsetG, dstoffsetB, dstfmt);
        }
        while (height--)
        {
            LOOP_UNROLLED4(
            {
                if (src[srcoffsetR] < dst[dstoffsetR])
                {
                    dst[dstoffsetR] = src[srcoffsetR];
                }
                if (src[srcoffsetG] < dst[dstoffsetG])
                {
                    dst[dstoffsetG] = src[srcoffsetG];
                }
                if (src[srcoffsetB] < dst[dstoffsetB])
                {
                    dst[dstoffsetB] = src[srcoffsetB];
                }
                src += srcpxskip;
                dst += dstpxskip;
            }, n, width);
            src += srcskip;
            dst += dstskip;
        }
        return;
    }

    if (srcbpp == 1)
    {
        if (dstbpp == 1)
        {
            while (height--)
            {
                LOOP_UNROLLED4(
                {
                    GET_PIXELVALS_1(sR, sG, sB, sA, src, srcfmt);
                    GET_PIXELVALS_1(dR, dG, dB, dA, dst, dstfmt);
                    BLEND_MIN (sR, sG, sB, sA, dR, dG, dB, dA);
                    SET_PIXELVAL(dst, dstfmt, dR, dG, dB, dA);
                    src += srcpxskip;
                    dst += dstpxskip;
                }, n, width);
                src += srcskip;
                dst += dstskip;
            }
        }
        else if (dstbpp == 3)
        {
            size_t offsetR, offsetG, offsetB;
            SET_OFFSETS_24 (offsetR, offsetG, offsetB, dstfmt);
            while (height--)
            {
                LOOP_UNROLLED4(
                {
                    GET_PIXELVALS_1(sR, sG, sB, sA, src, srcfmt);
                    GET_PIXEL (pixel, dstbpp, dst);
                    GET_PIXELVALS (dR, dG, dB, dA, pixel, dstfmt, dstppa);
                    BLEND_MIN (sR, sG, sB, sA, dR, dG, dB, dA);
                    dst[offsetR] = dR;
                    dst[offsetG] = dG;
                    dst[offsetB] = dB;
                    src += srcpxskip;
                    dst += dstpxskip;
                }, n, width);
                src += srcskip;
                dst += dstskip;
            }
        }
        else /* even dstbpp */
        {
            while (height--)
            {
                LOOP_UNROLLED4(
                {
                    GET_PIXELVALS_1(sR, sG, sB, sA, src, srcfmt);
                    GET_PIXEL (pixel, dstbpp, dst);
                    GET_PIXELVALS (dR, dG, dB, dA, pixel, dstfmt, dstppa);
                    BLEND_MIN (sR, sG, sB, sA, dR, dG, dB, dA);
                    CREATE_PIXEL(dst, dR, dG, dB, dA, dstbpp, dstfmt);
                    src += srcpxskip;
                    dst += dstpxskip;
                }, n, width);
                src += srcskip;
                dst += dstskip;
            }
        }
    }
    else /* srcbpp > 1 */
    {
        if (dstbpp == 1)
        {
            while (height--)
            {
                LOOP_UNROLLED4(
                {
                    GET_PIXEL(pixel, srcbpp, src);
                    GET_PIXELVALS (sR, sG, sB, sA, pixel, srcfmt, srcppa);
                    GET_PIXELVALS_1(dR, dG, dB, dA, dst, dstfmt);
                    BLEND_MIN (sR, sG, sB, sA, dR, dG, dB, dA);
                    *dst = (Uint8) SDL_MapRGB (dstfmt, dR, dG, dB);
                    src += srcpxskip;
                    dst += dstpxskip;
                }, n, width);
                src += srcskip;
                dst += dstskip;
            }

        }
        else if (dstbpp == 3)
        {
            size_t offsetR, offsetG, offsetB;
            SET_OFFSETS_24 (offsetR, offsetG, offsetB, dstfmt);
            while (height--)
            {
                LOOP_UNROLLED4(
                {
                    GET_PIXEL(pixel, srcbpp, src);
                    GET_PIXELVALS (sR, sG, sB, sA, pixel, srcfmt, srcppa);
                    GET_PIXEL (pixel, dstbpp, dst);
                    GET_PIXELVALS (dR, dG, dB, dA, pixel, dstfmt, dstppa);
                    BLEND_MIN (sR, sG, sB, sA, dR, dG, dB, dA);
                    dst[offsetR] = dR;
                    dst[offsetG] = dG;
                    dst[offsetB] = dB;
                    src += srcpxskip;
                    dst += dstpxskip;
                }, n, width);
                src += srcskip;
                dst += dstskip;
            }
        }
        else /* even dstbpp */
        {
            while (height--)
            {
                LOOP_UNROLLED4(
                {
                    GET_PIXEL(pixel, srcbpp, src);
                    GET_PIXELVALS (sR, sG, sB, sA, pixel, srcfmt, srcppa);
                    GET_PIXEL (pixel, dstbpp, dst);
                    GET_PIXELVALS (dR, dG, dB, dA, pixel, dstfmt, dstppa);
                    BLEND_MIN (sR, sG, sB, sA, dR, dG, dB, dA);
                    CREATE_PIXEL(dst, dR, dG, dB, dA, dstbpp, dstfmt);
                    src += srcpxskip;
                    dst += dstpxskip;
                }, n, width);
                src += srcskip;
                dst += dstskip;
            }
        }
    }
}

static void
blit_blend_max (SDL_BlitInfo * info)
{
    int             n;
    int             width = info->width;
    int             height = info->height;
    Uint8          *src = info->s_pixels;
    int             srcpxskip = info->s_pxskip;
    int             srcskip = info->s_skip;
    Uint8          *dst = info->d_pixels;
    int             dstpxskip = info->d_pxskip;
    int             dstskip = info->d_skip;
    SDL_PixelFormat *srcfmt = info->src;
    SDL_PixelFormat *dstfmt = info->dst;
    int             srcbpp = srcfmt->BytesPerPixel;
    int             dstbpp = dstfmt->BytesPerPixel;
    Uint8           dR, dG, dB, dA, sR, sG, sB, sA;
    Uint32          pixel;
#if IS_SDLv1
    int             srcppa = (info->src_flags & SDL_SRCALPHA && srcfmt->Amask);
    int             dstppa = (info->dst_flags & SDL_SRCALPHA && dstfmt->Amask);
#else /* IS_SDLv2 */
    int             srcppa = info->src_blend != SDL_BLENDMODE_NONE && srcfmt->Amask;
    int             dstppa = info->dst_blend != SDL_BLENDMODE_NONE && dstfmt->Amask;
#endif /* IS_SDLv2 */

#if IS_SDLv1
    if (srcbpp >= 3 && dstbpp >= 3 && !(info->src_flags & SDL_SRCALPHA))
#else /* IS_SDLv2 */
    if (srcbpp >= 3 && dstbpp >= 3 && info->src_blend == SDL_BLENDMODE_NONE)
#endif /* IS_SDLv2 */
    {
        size_t srcoffsetR, srcoffsetG, srcoffsetB;
        size_t dstoffsetR, dstoffsetG, dstoffsetB;
        if (srcbpp == 3)
        {
            SET_OFFSETS_24 (srcoffsetR, srcoffsetG, srcoffsetB, srcfmt);
        }
        else
        {
            SET_OFFSETS_32 (srcoffsetR, srcoffsetG, srcoffsetB, srcfmt);
        }
        if (dstbpp == 3)
        {
            SET_OFFSETS_24 (dstoffsetR, dstoffsetG, dstoffsetB, dstfmt);
        }
        else
        {
            SET_OFFSETS_32 (dstoffsetR, dstoffsetG, dstoffsetB, dstfmt);
        }
        while (height--)
        {
            LOOP_UNROLLED4(
            {
                if (src[srcoffsetR] > dst[dstoffsetR])
                {
                    dst[dstoffsetR] = src[srcoffsetR];
                }
                if (src[srcoffsetG] > dst[dstoffsetG])
                {
                    dst[dstoffsetG] = src[srcoffsetG];
                }
                if (src[srcoffsetB] > dst[dstoffsetB])
                {
                    dst[dstoffsetB] = src[srcoffsetB];
                }
                src += srcpxskip;
                dst += dstpxskip;
            }, n, width);
            src += srcskip;
            dst += dstskip;
        }
        return;
    }

    if (srcbpp == 1)
    {
        if (dstbpp == 1)
        {
            while (height--)
            {
                LOOP_UNROLLED4(
                {
                    GET_PIXELVALS_1(sR, sG, sB, sA, src, srcfmt);
                    GET_PIXELVALS_1(dR, dG, dB, dA, dst, dstfmt);
                    BLEND_MAX (sR, sG, sB, sA, dR, dG, dB, dA);
                    SET_PIXELVAL(dst, dstfmt, dR, dG, dB, dA);
                    src += srcpxskip;
                    dst += dstpxskip;
                }, n, width);
                src += srcskip;
                dst += dstskip;
            }
        }
        else if (dstbpp == 3)
        {
            size_t offsetR, offsetG, offsetB;
            SET_OFFSETS_24 (offsetR, offsetG, offsetB, dstfmt);
            while (height--)
            {
                LOOP_UNROLLED4(
                {
                    GET_PIXELVALS_1(sR, sG, sB, sA, src, srcfmt);
                    GET_PIXEL (pixel, dstbpp, dst);
                    GET_PIXELVALS (dR, dG, dB, dA, pixel, dstfmt, dstppa);
                    BLEND_MAX (sR, sG, sB, sA, dR, dG, dB, dA);
                    dst[offsetR] = dR;
                    dst[offsetG] = dG;
                    dst[offsetB] = dB;
                    src += srcpxskip;
                    dst += dstpxskip;
                }, n, width);
                src += srcskip;
                dst += dstskip;
            }
        }
        else /* even dstbpp */
        {
            while (height--)
            {
                LOOP_UNROLLED4(
                {
                    GET_PIXELVALS_1(sR, sG, sB, sA, src, srcfmt);
                    GET_PIXEL (pixel, dstbpp, dst);
                    GET_PIXELVALS (dR, dG, dB, dA, pixel, dstfmt, dstppa);
                    BLEND_MAX (sR, sG, sB, sA, dR, dG, dB, dA);
                    CREATE_PIXEL(dst, dR, dG, dB, dA, dstbpp, dstfmt);
                    src += srcpxskip;
                    dst += dstpxskip;
                }, n, width);
                src += srcskip;
                dst += dstskip;
            }
        }
    }
    else /* srcbpp > 1 */
    {
        if (dstbpp == 1)
        {
            while (height--)
            {
                LOOP_UNROLLED4(
                {
                    GET_PIXEL(pixel, srcbpp, src);
                    GET_PIXELVALS (sR, sG, sB, sA, pixel, srcfmt, srcppa);
                    GET_PIXELVALS_1(dR, dG, dB, dA, dst, dstfmt);
                    BLEND_MAX (sR, sG, sB, sA, dR, dG, dB, dA);
                    SET_PIXELVAL(dst, dstfmt, dR, dG, dB, dA);
                    src += srcpxskip;
                    dst += dstpxskip;
                }, n, width);
                src += srcskip;
                dst += dstskip;
            }

        }
        else if (dstbpp == 3)
        {
            size_t offsetR, offsetG, offsetB;
            SET_OFFSETS_24 (offsetR, offsetG, offsetB, dstfmt);
            while (height--)
            {
                LOOP_UNROLLED4(
                {
                    GET_PIXEL(pixel, srcbpp, src);
                    GET_PIXELVALS (sR, sG, sB, sA, pixel, srcfmt, srcppa);
                    GET_PIXEL (pixel, dstbpp, dst);
                    GET_PIXELVALS (dR, dG, dB, dA, pixel, dstfmt, dstppa);
                    BLEND_MAX (sR, sG, sB, sA, dR, dG, dB, dA);
                    dst[offsetR] = dR;
                    dst[offsetG] = dG;
                    dst[offsetB] = dB;
                    src += srcpxskip;
                    dst += dstpxskip;
                }, n, width);
                src += srcskip;
                dst += dstskip;
            }
        }
        else /* even dstbpp */
        {
            while (height--)
            {
                LOOP_UNROLLED4(
                {
                    GET_PIXEL(pixel, srcbpp, src);
                    GET_PIXELVALS (sR, sG, sB, sA, pixel, srcfmt, srcppa);
                    GET_PIXEL (pixel, dstbpp, dst);
                    GET_PIXELVALS (dR, dG, dB, dA, pixel, dstfmt, dstppa);
                    BLEND_MAX (sR, sG, sB, sA, dR, dG, dB, dA);
                    CREATE_PIXEL(dst, dR, dG, dB, dA, dstbpp, dstfmt);
                    src += srcpxskip;
                    dst += dstpxskip;
                }, n, width);
                src += srcskip;
                dst += dstskip;
            }
        }
    }
}





/* --------------------------------------------------------- */




























static void
alphablit_alpha (SDL_BlitInfo * info)
{
    int             n;
    int             width = info->width;
    int             height = info->height;
    Uint8          *src = info->s_pixels;
    int             srcpxskip = info->s_pxskip;
    int             srcskip = info->s_skip;
    Uint8          *dst = info->d_pixels;
    int             dstpxskip = info->d_pxskip;
    int             dstskip = info->d_skip;
    SDL_PixelFormat *srcfmt = info->src;
    SDL_PixelFormat *dstfmt = info->dst;
    int             srcbpp = srcfmt->BytesPerPixel;
    int             dstbpp = dstfmt->BytesPerPixel;
#if IS_SDLv1
    int             dR, dG, dB, dA, sR, sG, sB, sA;
#else /* IS_SDLv2 */
    Uint8           dR, dG, dB, dA, sR, sG, sB, sA;
    int             dRi, dGi, dBi, dAi, sRi, sGi, sBi, sAi;
#endif /* IS_SDLv2 */
    Uint32          pixel;
#if IS_SDLv1
    int             srcppa = (info->src_flags & SDL_SRCALPHA && srcfmt->Amask);
    int             dstppa = (info->dst_flags & SDL_SRCALPHA && dstfmt->Amask);
#endif /* IS_SDLv1 */

    /*
       printf ("Alpha blit with %d and %d\n", srcbpp, dstbpp);
       */

    if (srcbpp == 1)
    {
        if (dstbpp == 1)
        {
            while (height--)
            {
#if IS_SDLv1
                LOOP_UNROLLED4(
                {
                    GET_PIXELVALS_1(sR, sG, sB, sA, src, srcfmt);
                    GET_PIXELVALS_1(dR, dG, dB, dA, dst, dstfmt);
                    ALPHA_BLEND (sR, sG, sB, sA, dR, dG, dB, dA);
                    CREATE_PIXEL(dst, dR, dG, dB, dA, dstbpp, dstfmt);
                    src += srcpxskip;
                    dst += dstpxskip;
                }, n, width);
#else /* IS_SDLv2 */
                LOOP_UNROLLED4(
                {
                    GET_PIXELVALS_1(sRi, sGi, sBi, sAi, src, srcfmt);
                    GET_PIXELVALS_1(dRi, dGi, dBi, dAi, dst, dstfmt);
                    ALPHA_BLEND (sRi, sGi, sBi, sAi, dRi, dGi, dBi, dAi);
                    CREATE_PIXEL(dst, dRi, dGi, dBi, dAi, dstbpp, dstfmt);
                    src += srcpxskip;
                    dst += dstpxskip;
                }, n, width);
#endif /* IS_SDLv2 */
                src += srcskip;
                dst += dstskip;
            }
        }
        else /* dstbpp > 1 */
        {
            while (height--)
            {
#if IS_SDLv1
                LOOP_UNROLLED4(
                {
                    GET_PIXELVALS_1(sR, sG, sB, sA, src, srcfmt);
                    GET_PIXEL (pixel, dstbpp, dst);
                    GET_PIXELVALS (dR, dG, dB, dA, pixel, dstfmt, dstppa);
                    ALPHA_BLEND (sR, sG, sB, sA, dR, dG, dB, dA);
                    CREATE_PIXEL(dst, dR, dG, dB, dA, dstbpp, dstfmt);
                    src += srcpxskip;
                    dst += dstpxskip;
                }, n, width);
#else /* IS_SDLv2 */
                LOOP_UNROLLED4(
                {
                    GET_PIXELVALS_1(sRi, sGi, sBi, sAi, src, srcfmt);
                    GET_PIXEL (pixel, dstbpp, dst);
                    SDL_GetRGBA (pixel, dstfmt, &dR, &dG, &dB, &dA);
                    dRi = dR;
                    dGi = dG;
                    dBi = dB;
                    dAi = dA;
                    ALPHA_BLEND (sRi, sGi, sBi, sAi, dRi, dGi, dBi, dAi);
                    CREATE_PIXEL(dst, dRi, dGi, dBi, dAi, dstbpp, dstfmt);
                    src += srcpxskip;
                    dst += dstpxskip;
                }, n, width);
#endif /* IS_SDLv2 */
                src += srcskip;
                dst += dstskip;
            }
        }
    }
    else /* srcbpp > 1 */
    {
        if (dstbpp == 1)
        {
            while (height--)
            {
#if IS_SDLv1
                LOOP_UNROLLED4(
                {
                    GET_PIXEL(pixel, srcbpp, src);
                    GET_PIXELVALS (sR, sG, sB, sA, pixel, srcfmt, srcppa);
                    GET_PIXELVALS_1(dR, dG, dB, dA, dst, dstfmt);
                    ALPHA_BLEND (sR, sG, sB, sA, dR, dG, dB, dA);
                    CREATE_PIXEL(dst, dR, dG, dB, dA, dstbpp, dstfmt);
                    src += srcpxskip;
                    dst += dstpxskip;
                }, n, width);
#else /* IS_SDLv2 */
                LOOP_UNROLLED4(
                {
                    GET_PIXEL(pixel, srcbpp, src);
                    SDL_GetRGBA (pixel, srcfmt, &sR, &sG, &sB, &sA);
                    GET_PIXELVALS_1(dRi, dGi, dBi, dAi, dst, dstfmt);
                    ALPHA_BLEND (sR, sG, sB, sA, dRi, dGi, dBi, dAi);
                    CREATE_PIXEL(dst, dRi, dGi, dBi, dAi, dstbpp, dstfmt);
                    src += srcpxskip;
                    dst += dstpxskip;
                }, n, width);
#endif /* IS_SDLv2 */
                src += srcskip;
                dst += dstskip;
            }

        }
        else /* dstbpp > 1 */
        {
            while (height--)
            {
#if IS_SDLv1
                LOOP_UNROLLED4(
                {
                    GET_PIXEL(pixel, srcbpp, src);
                    GET_PIXELVALS (sR, sG, sB, sA, pixel, srcfmt, srcppa);
                    GET_PIXEL (pixel, dstbpp, dst);
                    GET_PIXELVALS (dR, dG, dB, dA, pixel, dstfmt, dstppa);
                    ALPHA_BLEND (sR, sG, sB, sA, dR, dG, dB, dA);
                    CREATE_PIXEL(dst, dR, dG, dB, dA, dstbpp, dstfmt);
                    src += srcpxskip;
                    dst += dstpxskip;
                }, n, width);
#else /* IS_SDLv2 */
                LOOP_UNROLLED4(
                {
                    GET_PIXEL(pixel, srcbpp, src);
                    SDL_GetRGBA (pixel, srcfmt, &sR, &sG, &sB, &sA);
                    GET_PIXEL (pixel, dstbpp, dst);
                    SDL_GetRGBA (pixel, dstfmt, &dR, &dG, &dB, &dA);
                    dRi = dR;
                    dGi = dG;
                    dBi = dB;
                    dAi = dA;
                    ALPHA_BLEND (sR, sG, sB, sA, dRi, dGi, dBi, dAi);
                    CREATE_PIXEL(dst, dRi, dGi, dBi, dAi, dstbpp, dstfmt);
                    src += srcpxskip;
                    dst += dstpxskip;
                }, n, width);
#endif /* IS_SDLv2 */
                src += srcskip;
                dst += dstskip;
            }
        }
    }
}

static void
alphablit_colorkey (SDL_BlitInfo * info)
{
    int             n;
    int             width = info->width;
    int             height = info->height;
    Uint8          *src = info->s_pixels;
    int             srcpxskip = info->s_pxskip;
    int             srcskip = info->s_skip;
    Uint8          *dst = info->d_pixels;
    int             dstpxskip = info->d_pxskip;
    int             dstskip = info->d_skip;
    SDL_PixelFormat *srcfmt = info->src;
    SDL_PixelFormat *dstfmt = info->dst;
    int             srcbpp = srcfmt->BytesPerPixel;
    int             dstbpp = dstfmt->BytesPerPixel;
#if IS_SDLv1
    int             dR, dG, dB, dA, sR, sG, sB, sA;
    int             alpha = srcfmt->alpha;
    Uint32          colorkey = srcfmt->colorkey;
#else /* IS_SDLv2 */
    Uint8           dR, dG, dB, dA, sR, sG, sB, sA;
    int             dRi, dGi, dBi, dAi, sRi, sGi, sBi, sAi;
    int             alpha = info->src_blanket_alpha;
    Uint32          colorkey = info->src_colorkey;
#endif /* IS_SDLv2 */
    Uint32          pixel;
#if IS_SDLv1
    int             srcppa = (info->src_flags & SDL_SRCALPHA && srcfmt->Amask);
    int             dstppa = (info->dst_flags & SDL_SRCALPHA && dstfmt->Amask);
#endif /* IS_SDLv1 */

    /*
       printf ("Colorkey blit with %d and %d\n", srcbpp, dstbpp);
       */

#if IS_SDLv2
    assert (info->src_has_colorkey);
#endif /* IS_SDLv2 */
    if (srcbpp == 1)
    {
        if (dstbpp == 1)
        {
            while (height--)
            {
#if IS_SDLv1
                LOOP_UNROLLED4(
                {
                    GET_PIXELVALS_1(sR, sG, sB, sA, src, srcfmt);
                    sA = (*src == colorkey) ? 0 : alpha;
                    GET_PIXELVALS_1(dR, dG, dB, dA, dst, dstfmt);
                    ALPHA_BLEND (sR, sG, sB, sA, dR, dG, dB, dA);
                    *dst = (Uint8) SDL_MapRGB (dstfmt, dR, dG, dB);
                    src += srcpxskip;
                    dst += dstpxskip;
                }, n, width);
#else /* IS_SDLv2 */
                LOOP_UNROLLED4(
                {
                    GET_PIXELVALS_1(sRi, sGi, sBi, sAi, src, srcfmt);
                    sAi = (*src == colorkey) ? 0 : alpha;
                    GET_PIXELVALS_1(dRi, dGi, dBi, dAi, dst, dstfmt);
                    ALPHA_BLEND (sRi, sGi, sBi, sAi, dRi, dGi, dBi, dAi);
                    *dst = (Uint8) SDL_MapRGBA (dstfmt, dRi, dGi, dBi, dAi);
                    src += srcpxskip;
                    dst += dstpxskip;
                }, n, width);
#endif /* IS_SDLv2 */
                src += srcskip;
                dst += dstskip;
            }
        }
        else /* dstbpp > 1 */
        {
            while (height--)
            {
#if IS_SDLv1
                LOOP_UNROLLED4(
                {
                    GET_PIXELVALS_1(sR, sG, sB, sA, src, srcfmt);
                    sA = (*src == colorkey) ? 0 : alpha;
                    GET_PIXEL (pixel, dstbpp, dst);
                    GET_PIXELVALS (dR, dG, dB, dA, pixel, dstfmt, dstppa);
                    ALPHA_BLEND (sR, sG, sB, sA, dR, dG, dB, dA);
                    CREATE_PIXEL(dst, dR, dG, dB, dA, dstbpp, dstfmt);
                    src += srcpxskip;
                    dst += dstpxskip;
                }, n, width);
#else /* IS_SDLv2 */
                LOOP_UNROLLED4(
                {
                    GET_PIXELVALS_1(sRi, sGi, sBi, sAi, src, srcfmt);
                    sAi = (*src == colorkey) ? 0 : alpha;
                    GET_PIXEL (pixel, dstbpp, dst);
                    SDL_GetRGBA (pixel, dstfmt, &dR, &dG, &dB, &dA);
                    dRi = dR;
                    dGi = dG;
                    dBi = dB;
                    dAi = dA;
                    ALPHA_BLEND (sRi, sGi, sBi, sAi, dRi, dGi, dBi, dAi);
                    CREATE_PIXEL (dst, dRi, dGi, dBi, dAi, dstbpp, dstfmt);
                    src += srcpxskip;
                    dst += dstpxskip;
                }, n, width);
#endif /* IS_SDLv2 */
                src += srcskip;
                dst += dstskip;
            }
        }
    }
    else /* srcbpp > 1 */
    {
        if (dstbpp == 1)
        {
            while (height--)
            {
#if IS_SDLv1
                LOOP_UNROLLED4(
                {
                    GET_PIXEL(pixel, srcbpp, src);
                    GET_PIXELVALS (sR, sG, sB, sA, pixel, srcfmt, srcppa);
                    sA = (pixel == colorkey) ? 0 : alpha;
                    GET_PIXELVALS_1(dR, dG, dB, dA, dst, dstfmt);
                    ALPHA_BLEND (sR, sG, sB, sA, dR, dG, dB, dA);
                    *dst = (Uint8) SDL_MapRGB (dstfmt, dR, dG, dB);
                    src += srcpxskip;
                    dst += dstpxskip;
                }, n, width);
#else /* IS_SDLv2 */
                LOOP_UNROLLED4(
                {
                    GET_PIXEL(pixel, srcbpp, src);
                    SDL_GetRGBA (pixel, srcfmt, &sR, &sG, &sB, &sA);
                    sA = (pixel == colorkey) ? 0 : alpha;
                    GET_PIXELVALS_1(dRi, dGi, dBi, dAi, dst, dstfmt);
                    ALPHA_BLEND (sR, sG, sB, sA, dRi, dGi, dBi, dAi);
                    *dst = (Uint8) SDL_MapRGBA (dstfmt, dRi, dGi, dBi, dAi);
                    src += srcpxskip;
                    dst += dstpxskip;
                }, n, width);
#endif /* IS_SDLv2 */
                src += srcskip;
                dst += dstskip;
            }

        }
        else if (dstbpp == 3)
        {
            /* This is interim code until SDL can properly handle self
               blits of surfaces with blanket alpha.
               */
            size_t offsetR, offsetG, offsetB;
            SET_OFFSETS_24 (offsetR, offsetG, offsetB, dstfmt);
            while (height--)
            {
#if IS_SDLv1
                LOOP_UNROLLED4(
                {
                    GET_PIXEL(pixel, srcbpp, src);
                    GET_PIXELVALS (sR, sG, sB, sA, pixel, srcfmt, srcppa);
                    sA = (pixel == colorkey) ? 0 : alpha;
                    GET_PIXEL (pixel, dstbpp, dst);
                    GET_PIXELVALS (dR, dG, dB, dA, pixel, dstfmt, dstppa);
                    ALPHA_BLEND (sR, sG, sB, sA, dR, dG, dB, dA);
                    dst[offsetR] = dR;
                    dst[offsetG] = dG;
                    dst[offsetB] = dB;
                    src += srcpxskip;
                    dst += dstpxskip;
                }, n, width);
#else /* IS_SDLv2 */
                LOOP_UNROLLED4(
                {
                    GET_PIXEL(pixel, srcbpp, src);
                    SDL_GetRGBA (pixel, srcfmt, &sR, &sG, &sB, &sA);
                    sA = (pixel == colorkey) ? 0 : alpha;
                    GET_PIXEL (pixel, dstbpp, dst);
                    SDL_GetRGBA (pixel, dstfmt, &dR, &dG, &dB, &dA);
                    dRi = dR;
                    dGi = dG;
                    dBi = dB;
                    dAi = dA;
                    ALPHA_BLEND (sR, sG, sB, sA, dRi, dGi, dBi, dAi);
                    dst[offsetR] = (Uint8)dRi;
                    dst[offsetG] = (Uint8)dGi;
                    dst[offsetB] = (Uint8)dBi;
                    src += srcpxskip;
                    dst += dstpxskip;
                }, n, width);
#endif /* IS_SDLv2 */
                src += srcskip;
                dst += dstskip;
            }
        }
        else /* even dstbpp */
        {
            while (height--)
            {
#if IS_SDLv1
                LOOP_UNROLLED4(
                {
                    GET_PIXEL(pixel, srcbpp, src);
                    GET_PIXELVALS (sR, sG, sB, sA, pixel, srcfmt, srcppa);
                    sA = (pixel == colorkey) ? 0 : alpha;
                    GET_PIXEL (pixel, dstbpp, dst);
                    GET_PIXELVALS (dR, dG, dB, dA, pixel, dstfmt, dstppa);
                    ALPHA_BLEND (sR, sG, sB, sA, dR, dG, dB, dA);
                    CREATE_PIXEL(dst, dR, dG, dB, dA, dstbpp, dstfmt);
                    src += srcpxskip;
                    dst += dstpxskip;
                }, n, width);
#else /* IS_SDLv2 */
                LOOP_UNROLLED4(
                {
                    GET_PIXEL(pixel, srcbpp, src);
                    SDL_GetRGBA (pixel, srcfmt, &sR, &sG, &sB, &sA);
                    sA = (pixel == colorkey) ? 0 : alpha;
                    GET_PIXEL (pixel, dstbpp, dst);
                    SDL_GetRGBA (pixel, dstfmt, &dR, &dG, &dB, &dA);
                    dRi = dR;
                    dGi = dG;
                    dBi = dB;
                    dAi = dA;
                    ALPHA_BLEND (sR, sG, sB, sA, dRi, dGi, dBi, dAi);
                    CREATE_PIXEL(dst, dRi, dGi, dBi, dAi, dstbpp, dstfmt);
                    src += srcpxskip;
                    dst += dstpxskip;
                }, n, width);
#endif /* IS_SDLv2 */
                src += srcskip;
                dst += dstskip;
            }
        }
    }
}

static void
alphablit_solid (SDL_BlitInfo * info)
{
    int             n;
    int             width = info->width;
    int             height = info->height;
    Uint8          *src = info->s_pixels;
    int             srcpxskip = info->s_pxskip;
    int             srcskip = info->s_skip;
    Uint8          *dst = info->d_pixels;
    int             dstpxskip = info->d_pxskip;
    int             dstskip = info->d_skip;
    SDL_PixelFormat *srcfmt = info->src;
    SDL_PixelFormat *dstfmt = info->dst;
    int             srcbpp = srcfmt->BytesPerPixel;
    int             dstbpp = dstfmt->BytesPerPixel;
#if IS_SDLv1
    int             dR, dG, dB, dA, sR, sG, sB, sA;
    int             alpha = srcfmt->alpha;
#else /* IS_SDLv2 */
    Uint8           dR, dG, dB, dA, sR, sG, sB, sA;
    int             dRi, dGi, dBi, dAi, sRi, sGi, sBi;
    int             alpha = info->src_blanket_alpha;
#endif /* IS_SDLv2 */
    int             pixel;
#if IS_SDLv1
    int             srcppa = (info->src_flags & SDL_SRCALPHA && srcfmt->Amask);
    int             dstppa = (info->dst_flags & SDL_SRCALPHA && dstfmt->Amask);
#endif /* IS_SDLv1 */

    /*
       printf ("Solid blit with %d and %d\n", srcbpp, dstbpp);
       */

    if (srcbpp == 1)
    {
        if (dstbpp == 1)
        {
            while (height--)
            {
#if IS_SDLv1
                LOOP_UNROLLED4(
                {
                    GET_PIXELVALS_1(sR, sG, sB, sA, src, srcfmt);
                    GET_PIXELVALS_1(dR, dG, dB, dA, dst, dstfmt);
                    ALPHA_BLEND (sR, sG, sB, alpha, dR, dG, dB, dA);
                    *dst = (Uint8) SDL_MapRGB (dstfmt, dR, dG, dB);
                    src += srcpxskip;
                    dst += dstpxskip;
                }, n, width);
#else /* IS_SDLv2 */
                LOOP_UNROLLED4(
                {
                    GET_PIXELVALS_1(sRi, sGi, sBi, dAi, src, srcfmt);
                    GET_PIXELVALS_1(dRi, dGi, dBi, dAi, dst, dstfmt);
                    ALPHA_BLEND (sRi, sGi, sBi, alpha, dRi, dGi, dBi, dAi);
                    *dst = (Uint8) SDL_MapRGBA (dstfmt, dRi, dGi, dBi, dAi);
                    src += srcpxskip;
                    dst += dstpxskip;
                }, n, width);
#endif /* IS_SDLv2 */
                src += srcskip;
                dst += dstskip;
            }
        }
        else /* dstbpp > 1 */
        {
            while (height--)
            {
#if IS_SDLv1
                LOOP_UNROLLED4(
                {
                    GET_PIXELVALS_1(sR, sG, sB, sA, src, srcfmt);
                    GET_PIXEL (pixel, dstbpp, dst);
                    GET_PIXELVALS (dR, dG, dB, dA, pixel, dstfmt, dstppa);
                    ALPHA_BLEND (sR, sG, sB, alpha, dR, dG, dB, dA);
                    CREATE_PIXEL(dst, dR, dG, dB, dA, dstbpp, dstfmt);
                    src += srcpxskip;
                    dst += dstpxskip;
                }, n, width);
#else /* IS_SDLv2 */
                LOOP_UNROLLED4(
                {
                    GET_PIXELVALS_1(sRi, sGi, sBi, dAi, src, srcfmt);
                    GET_PIXEL (pixel, dstbpp, dst);
                    SDL_GetRGBA (pixel, dstfmt, &dR, &dG, &dB, &dA);
                    dRi = dR;
                    dGi = dG;
                    dBi = dB;
                    dAi = dA;
                    ALPHA_BLEND (sRi, sGi, sBi, alpha, dRi, dGi, dBi, dAi);
                    CREATE_PIXEL(dst, dRi, dGi, dBi, dAi, dstbpp, dstfmt);
                    src += srcpxskip;
                    dst += dstpxskip;
                }, n, width);
#endif /* IS_SDLv2 */
                src += srcskip;
                dst += dstskip;
            }
        }
    }
    else /* srcbpp > 1 */
    {
        if (dstbpp == 1)
        {
            while (height--)
            {
#if IS_SDLv1
                LOOP_UNROLLED4(
                {
                    GET_PIXEL(pixel, srcbpp, src);
                    GET_PIXELVALS (sR, sG, sB, sA, pixel, srcfmt, srcppa);
                    GET_PIXELVALS_1(dR, dG, dB, dA, dst, dstfmt);
                    ALPHA_BLEND (sR, sG, sB, alpha, dR, dG, dB, dA);
                    *dst = (Uint8) SDL_MapRGB (dstfmt, dR, dG, dB);
                    src += srcpxskip;
                    dst += dstpxskip;
                }, n, width);
#else /* IS_SDLv2 */
                LOOP_UNROLLED4(
                {
                    GET_PIXEL(pixel, srcbpp, src);
                    SDL_GetRGBA (pixel, srcfmt, &sR, &sG, &sB, &sA);
                    GET_PIXELVALS_1(dRi, dGi, dBi, dAi, dst, dstfmt);
                    ALPHA_BLEND (sR, sG, sB, alpha, dRi, dGi, dBi, dAi);
                    *dst = (Uint8) SDL_MapRGBA (dstfmt, dRi, dGi, dBi, dAi);
                    src += srcpxskip;
                    dst += dstpxskip;
                }, n, width);
#endif /* IS_SDLv2 */
                src += srcskip;
                dst += dstskip;
            }

        }
        else if (dstbpp == 3)
        {
            /* This is interim code until SDL can properly handle self
               blits of surfaces with blanket alpha.
               */
            size_t offsetR, offsetG, offsetB;
            SET_OFFSETS_24 (offsetR, offsetG, offsetB, dstfmt);
            while (height--)
            {
#if IS_SDLv1
                LOOP_UNROLLED4(
                {
                    GET_PIXEL(pixel, srcbpp, src);
                    GET_PIXELVALS (sR, sG, sB, sA, pixel, srcfmt, srcppa);
                    GET_PIXEL (pixel, dstbpp, dst);
                    GET_PIXELVALS (dR, dG, dB, dA, pixel, dstfmt, dstppa);
                    ALPHA_BLEND (sR, sG, sB, alpha, dR, dG, dB, dA);
                    dst[offsetR] = dR;
                    dst[offsetG] = dG;
                    dst[offsetB] = dB;
                    src += srcpxskip;
                    dst += dstpxskip;
                }, n, width);
#else /* IS_SDLv2 */
                LOOP_UNROLLED4(
                {
                    GET_PIXEL(pixel, srcbpp, src);
                    SDL_GetRGBA (pixel, srcfmt, &sR, &sG, &sB, &sA);
                    GET_PIXEL (pixel, dstbpp, dst);
                    SDL_GetRGBA (pixel, dstfmt, &dR, &dG, &dB, &dA);
                    dRi = dR;
                    dGi = dG;
                    dBi = dB;
                    dAi = dA;
                    ALPHA_BLEND (sR, sG, sB, alpha, dRi, dGi, dBi, dAi);
                    dst[offsetR] = (Uint8)dRi;
                    dst[offsetG] = (Uint8)dGi;
                    dst[offsetB] = (Uint8)dBi;
                    src += srcpxskip;
                    dst += dstpxskip;
                }, n, width);
#endif /* IS_SDLv2 */
                src += srcskip;
                dst += dstskip;
            }
        }
        else /* even dstbpp */
        {
            while (height--)
            {
#if IS_SDLv1
                LOOP_UNROLLED4(
                {
                    GET_PIXEL(pixel, srcbpp, src);
                    GET_PIXELVALS (sR, sG, sB, sA, pixel, srcfmt, srcppa);
                    GET_PIXEL (pixel, dstbpp, dst);
                    GET_PIXELVALS (dR, dG, dB, dA, pixel, dstfmt, dstppa);
                    ALPHA_BLEND (sR, sG, sB, alpha, dR, dG, dB, dA);
                    CREATE_PIXEL(dst, dR, dG, dB, dA, dstbpp, dstfmt);
                    src += srcpxskip;
                    dst += dstpxskip;
                }, n ,width);
#else /* IS_SDLv2 */
                LOOP_UNROLLED4(
                {
                    GET_PIXEL(pixel, srcbpp, src);
                    SDL_GetRGBA (pixel, srcfmt, &sR, &sG, &sB, &sA);
                    GET_PIXEL (pixel, dstbpp, dst);
                    SDL_GetRGBA (pixel, dstfmt, &dR, &dG, &dB, &dA);
                    dRi = dR;
                    dGi = dG;
                    dBi = dB;
                    dAi = dA;
                    ALPHA_BLEND (sR, sG, sB, alpha, dRi, dGi, dBi, dAi);
                    CREATE_PIXEL(dst, dRi, dGi, dBi, dAi, dstbpp, dstfmt);
                    src += srcpxskip;
                    dst += dstpxskip;
                }, n ,width);
#endif /* IS_SDLv2 */
                src += srcskip;
                dst += dstskip;
            }
        }
    }
}

/*we assume the "dst" has pixel alpha*/
int
pygame_Blit (SDL_Surface * src, SDL_Rect * srcrect,
             SDL_Surface * dst, SDL_Rect * dstrect, int the_args)
{
    SDL_Rect        fulldst;
    int             srcx, srcy, w, h;

    /* Make sure the surfaces aren't locked */
    if (!src || !dst)
    {
        SDL_SetError ("pygame_Blit: passed a NULL surface");
        return (-1);
    }
    if (src->locked || dst->locked)
    {
        SDL_SetError ("pygame_Blit: Surfaces must not be locked during blit");
        return (-1);
    }

    /* If the destination rectangle is NULL, use the entire dest surface */
    if (dstrect == NULL)
    {
        fulldst.x = fulldst.y = 0;
        dstrect = &fulldst;
    }

    /* clip the source rectangle to the source surface */
    if (srcrect)
    {
        int             maxw, maxh;

        srcx = srcrect->x;
        w = srcrect->w;
        if (srcx < 0)
        {
            w += srcx;
            dstrect->x -= srcx;
            srcx = 0;
        }
        maxw = src->w - srcx;
        if (maxw < w)
            w = maxw;

        srcy = srcrect->y;
        h = srcrect->h;
        if (srcy < 0)
        {
            h += srcy;
            dstrect->y -= srcy;
            srcy = 0;
        }
        maxh = src->h - srcy;
        if (maxh < h)
            h = maxh;

    }
    else
    {
        srcx = srcy = 0;
        w = src->w;
        h = src->h;
    }

    /* clip the destination rectangle against the clip rectangle */
    {
        SDL_Rect       *clip = &dst->clip_rect;
        int             dx, dy;

        dx = clip->x - dstrect->x;
        if (dx > 0)
        {
            w -= dx;
            dstrect->x += dx;
            srcx += dx;
        }
        dx = dstrect->x + w - clip->x - clip->w;
        if (dx > 0)
            w -= dx;

        dy = clip->y - dstrect->y;
        if (dy > 0)
        {
            h -= dy;
            dstrect->y += dy;
            srcy += dy;
        }
        dy = dstrect->y + h - clip->y - clip->h;
        if (dy > 0)
            h -= dy;
    }

    if (w > 0 && h > 0)
    {
        SDL_Rect        sr;

        sr.x = srcx;
        sr.y = srcy;
        sr.w = dstrect->w = w;
        sr.h = dstrect->h = h;
        return SoftBlitPyGame (src, &sr, dst, dstrect, the_args);
    }
    dstrect->w = dstrect->h = 0;
    return 0;
}

int
pygame_AlphaBlit (SDL_Surface * src, SDL_Rect * srcrect,
                  SDL_Surface * dst, SDL_Rect * dstrect, int the_args)
{
    return pygame_Blit (src, srcrect, dst, dstrect, the_args);
}<|MERGE_RESOLUTION|>--- conflicted
+++ resolved
@@ -251,11 +251,30 @@
                 break;
             }
 
-            case PYGAME_BLEND_RGBA_ADD:
-            {
-            blit_blend_rgba_add (&info);
+        case PYGAME_BLEND_RGBA_ADD:
+        {
+        blit_blend_rgba_add (&info);
+        break;
+        }
+        case PYGAME_BLEND_RGBA_SUB:
+        {
+            blit_blend_rgba_sub (&info);
             break;
-<<<<<<< HEAD
+        }
+        case PYGAME_BLEND_RGBA_MULT:
+        {
+            blit_blend_rgba_mul (&info);
+            break;
+        }
+        case PYGAME_BLEND_RGBA_MIN:
+        {
+            blit_blend_rgba_min (&info);
+            break;
+        }
+        case PYGAME_BLEND_RGBA_MAX:
+        {
+            blit_blend_rgba_max (&info);
+            break;
         }
         case PYGAME_BLEND_PREMULTIPLIED:
         {
@@ -306,73 +325,6 @@
             okay = 0;
             break;
         }
-=======
-            }
-            case PYGAME_BLEND_RGBA_SUB:
-            {
-                blit_blend_rgba_sub (&info);
-                break;
-            }
-            case PYGAME_BLEND_RGBA_MULT:
-            {
-                blit_blend_rgba_mul (&info);
-                break;
-            }
-            case PYGAME_BLEND_RGBA_MIN:
-            {
-                blit_blend_rgba_min (&info);
-                break;
-            }
-            case PYGAME_BLEND_RGBA_MAX:
-            {
-                blit_blend_rgba_max (&info);
-                break;
-            }
-            case PYGAME_BLEND_PREMULTIPLIED:
-            {
-#if  defined(__MMX__) || defined(__SSE2__) || defined(PG_ENABLE_ARM_NEON)
-                if (src->format->Rmask == dst->format->Rmask
-                    && src->format->Gmask == dst->format->Gmask
-                    && src->format->Bmask == dst->format->Bmask
-                    && src->format->BytesPerPixel == 4
-                    && src->format->Rshift % 8 == 0
-                    && src->format->Gshift % 8 == 0
-                    && src->format->Bshift % 8 == 0
-                    && src->format->Ashift % 8 == 0
-                    && src->format->Aloss == 0){
-
-#if PG_ENABLE_ARM_NEON
-                    if (SDL_HasNEON() == SDL_TRUE){
-                        blit_blend_premultiplied_sse2 (&info);
-                        break;
-                    }
-#endif /* PG_ENABLE_ARM_NEON */
-#ifdef __SSE2__
-                    if (SDL_HasSSE2() == SDL_TRUE){
-                        blit_blend_premultiplied_sse2 (&info);
-                        break;
-                    }
-#endif /* __SSE2__*/
-#ifdef __MMX__
-                    if (SDL_HasMMX() == SDL_TRUE) {
-                        blit_blend_premultiplied_mmx (&info);
-                        break;
-                    }
-#endif /*__MMX__*/
-
-                }
-#endif /*__MMX__ || __SSE2__ || PG_ENABLE_ARM_NEON*/
-                blit_blend_premultiplied (&info);
-                break;
-            }
-            default:
-            {
-                SDL_SetError ("Invalid argument passed to blit.");
-                okay = 0;
-                break;
-            }
-            }
->>>>>>> cc273c79
         }
     }
 
