--- conflicted
+++ resolved
@@ -46,13 +46,11 @@
 
 #else /* IS_SDLv2 */
 
-<<<<<<< HEAD
+static PyObject *
+pgVidInfo_New(const pg_VideoInfo *info);
+
 static SDL_Renderer *pg_renderer = NULL;
 static SDL_Texture *pg_texture = NULL;
-=======
-static PyObject *
-pgVidInfo_New(const pg_VideoInfo *info);
->>>>>>> a84b461f
 
 typedef struct _display_state_s {
     char *title;
