/*
    pygame - Python Game Library
    Copyright (C) 2000-2001  Pete Shinners

    This library is free software; you can redistribute it and/or
    modify it under the terms of the GNU Library General Public
    License as published by the Free Software Foundation; either
    version 2 of the License, or (at your option) any later version.

    This library is distributed in the hope that it will be useful,
    but WITHOUT ANY WARRANTY; without even the implied warranty of
    MERCHANTABILITY or FITNESS FOR A PARTICULAR PURPOSE.  See the GNU
    Library General Public License for more details.

    You should have received a copy of the GNU Library General Public
    License along with this library; if not, write to the Free
    Foundation, Inc., 59 Temple Place, Suite 330, Boston, MA  02111-1307  USA

    Pete Shinners
    pete@shinners.org
*/

/*
 *  drawing module for pygame
 */
#include "pygame.h"

#include "pgcompat.h"

#include "doc/draw_doc.h"

#include <math.h>

/* Many C libraries seem to lack the trunc call (added in C99) */
#define trunc(d) (((d) >= 0.0) ? (floor(d)) : (ceil(d)))
#define FRAC(z) ((z)-trunc(z))
#define INVFRAC(z) (1 - FRAC(z))

#ifndef M_PI
#define M_PI 3.14159265358979323846
#endif

static int
clip_and_draw_line(SDL_Surface *surf, SDL_Rect *rect, Uint32 color, int *pts);
static int
clip_and_draw_aaline(SDL_Surface *surf, SDL_Rect *rect, Uint32 color,
                     float *pts, int blend);
static int
clip_and_draw_line_width(SDL_Surface *surf, SDL_Rect *rect, Uint32 color,
                         int width, int *pts);
static int
clipline(int *pts, int left, int top, int right, int bottom);
static int
clipaaline(float *pts, int left, int top, int right, int bottom);
static void
drawline(SDL_Surface *surf, Uint32 color, int startx, int starty, int endx,
         int endy);
static void
drawaaline(SDL_Surface *surf, Uint32 color, float startx, float starty,
           float endx, float endy, int blend);
static void
drawhorzline(SDL_Surface *surf, Uint32 color, int startx, int starty,
             int endx);
static void
drawvertline(SDL_Surface *surf, Uint32 color, int x1, int y1, int y2);
static void
draw_arc(SDL_Surface *dst, int x, int y, int radius1, int radius2,
         double angle_start, double angle_stop, Uint32 color);
static void
draw_ellipse(SDL_Surface *dst, int x, int y, int width, int height, int solid,
             Uint32 color);
static void
draw_fillpoly(SDL_Surface *dst, int *vx, int *vy, int n, Uint32 color);

// validation of a draw color
#define CHECK_LOAD_COLOR(colorobj)                                         \
    if (PyInt_Check(colorobj))                                             \
        color = (Uint32)PyInt_AsLong(colorobj);                            \
    else if (pg_RGBAFromColorObj(colorobj, rgba))                          \
        color =                                                            \
            SDL_MapRGBA(surf->format, rgba[0], rgba[1], rgba[2], rgba[3]); \
    else                                                                   \
        return RAISE(PyExc_TypeError, "invalid color argument");


static PyObject *
aaline(PyObject *self, PyObject *arg)
{
    PyObject *surfobj, *colorobj, *start, *end;
    SDL_Surface *surf;
    float startx, starty, endx, endy;
    int top, left, bottom, right;
    int blend = 1;
    float pts[4];
    Uint8 rgba[4];
    Uint32 color;
    int anydraw;

    /*get all the arguments*/
    if (!PyArg_ParseTuple(arg, "O!OOO|i", &pgSurface_Type, &surfobj, &colorobj,
                          &start, &end, &blend))
        return NULL;
    surf = pgSurface_AsSurface(surfobj);

    if (surf->format->BytesPerPixel != 3 && surf->format->BytesPerPixel != 4)
        return RAISE(
            PyExc_ValueError,
            "unsupported bit depth for aaline draw (supports 32 & 24 bit)");

    CHECK_LOAD_COLOR(colorobj)

    if (!pg_TwoFloatsFromObj(start, &startx, &starty))
        return RAISE(PyExc_TypeError, "Invalid start position argument");
    if (!pg_TwoFloatsFromObj(end, &endx, &endy))
        return RAISE(PyExc_TypeError, "Invalid end position argument");

    if (!pgSurface_Lock(surfobj))
        return NULL;

    pts[0] = startx;
    pts[1] = starty;
    pts[2] = endx;
    pts[3] = endy;
    anydraw = clip_and_draw_aaline(surf, &surf->clip_rect, color, pts, blend);

    if (!pgSurface_Unlock(surfobj))
        return NULL;

    /*compute return rect*/
    if (!anydraw)
        return pgRect_New4(startx, starty, 0, 0);
    if (pts[0] < pts[2]) {
        left = (int)(pts[0]);
        right = (int)(pts[2]);
    }
    else {
        left = (int)(pts[2]);
        right = (int)(pts[0]);
    }
    if (pts[1] < pts[3]) {
        top = (int)(pts[1]);
        bottom = (int)(pts[3]);
    }
    else {
        top = (int)(pts[3]);
        bottom = (int)(pts[1]);
    }
    return pgRect_New4(left, top, right - left + 2, bottom - top + 2);
}

static PyObject *
line(PyObject *self, PyObject *arg)
{
    PyObject *surfobj, *colorobj, *start, *end;
    SDL_Surface *surf;
    int startx, starty, endx, endy;
    int dx, dy;
    int rtop, rleft, rwidth, rheight;
    int width = 1;
    int pts[4];
    Uint8 rgba[4];
    Uint32 color;
    int anydraw;

    /*get all the arguments*/
    if (!PyArg_ParseTuple(arg, "O!OOO|i", &pgSurface_Type, &surfobj, &colorobj,
                          &start, &end, &width))
        return NULL;
    surf = pgSurface_AsSurface(surfobj);

    if (surf->format->BytesPerPixel <= 0 || surf->format->BytesPerPixel > 4)
        return RAISE(PyExc_ValueError, "unsupport bit depth for line draw");

    CHECK_LOAD_COLOR(colorobj)

    if (!pg_TwoIntsFromObj(start, &startx, &starty))
        return RAISE(PyExc_TypeError, "Invalid start position argument");
    if (!pg_TwoIntsFromObj(end, &endx, &endy))
        return RAISE(PyExc_TypeError, "Invalid end position argument");

    if (width < 1)
        return pgRect_New4(startx, starty, 0, 0);

    if (!pgSurface_Lock(surfobj))
        return NULL;

    pts[0] = startx;
    pts[1] = starty;
    pts[2] = endx;
    pts[3] = endy;
    anydraw =
        clip_and_draw_line_width(surf, &surf->clip_rect, color, width, pts);

    if (!pgSurface_Unlock(surfobj))
        return NULL;

    /*compute return rect*/
    if (!anydraw)
        return pgRect_New4(startx, starty, 0, 0);
    rleft = MIN(startx, endx);
    rtop = MIN(starty, endy);
    dx = abs(startx - endx);
    dy = abs(starty - endy);
    if (dx > dy) {
        rwidth = dx + 1;
        rheight = dy + width;
    }
    else {
        rwidth = dx + width;
        rheight = dy + 1;
    }
    return pgRect_New4(rleft, rtop, rwidth, rheight);
}

static PyObject *
aalines(PyObject *self, PyObject *arg)
{
    PyObject *surfobj, *colorobj, *closedobj, *points, *item;
    SDL_Surface *surf;
    float x, y;
    float top, left, bottom, right;
    float pts[4];
    Uint8 rgba[4];
    Uint32 color;
    int closed, blend;
    int result, loop, length;
    float *xlist, *ylist;

    /*get all the arguments*/
    if (!PyArg_ParseTuple(arg, "O!OOO|i", &pgSurface_Type, &surfobj, &colorobj,
                          &closedobj, &points, &blend))
        return NULL;
    surf = pgSurface_AsSurface(surfobj);

    if (surf->format->BytesPerPixel != 3 && surf->format->BytesPerPixel != 4)
        return RAISE(
            PyExc_ValueError,
            "unsupported bit depth for aaline draw (supports 32 & 24 bit)");

    CHECK_LOAD_COLOR(colorobj)

    closed = PyObject_IsTrue(closedobj);

    if (!PySequence_Check(points))
        return RAISE(PyExc_TypeError,
                     "points argument must be a sequence of number pairs");
    length = PySequence_Length(points);
    if (length < 2)
        return RAISE(PyExc_ValueError,
                     "points argument must contain more than 1 points");

<<<<<<< HEAD
    for(loop = 0; loop < length; ++loop) {
        item = PySequence_GetItem(points, loop);
        result = pg_TwoIntsFromObj(item, &x, &y);
        Py_DECREF(item);
        if(!result)
            return RAISE(PyExc_TypeError, "all points must be number pairs");
    }

    item = PySequence_GetItem(points, 0);
    result = pg_TwoFloatsFromObj(item, &x, &y);
    Py_DECREF(item);
=======
    xlist = PyMem_New(float, length);
    ylist = PyMem_New(float, length);
>>>>>>> ba3b48e4

    left = top = 10000;
    right = bottom = -10000;

    for (loop = 0; loop < length; ++loop) {
        item = PySequence_GetItem(points, loop);
        result = pg_TwoFloatsFromObj(item, &x, &y);
        Py_DECREF(item);
<<<<<<< HEAD
        ++drawn;
        pts[0] = startx;
        pts[1] = starty;
        startx = pts[2] = x;
        starty = pts[3] = y;
        if (clip_and_draw_aaline(surf, &surf->clip_rect, color, pts, blend)) {
            left = MIN((int)MIN(pts[0], pts[2]), left);
            top = MIN((int)MIN(pts[1], pts[3]), top);
            right = MAX((int)MAX(pts[0], pts[2]), right);
            bottom = MAX((int)MAX(pts[1], pts[3]), bottom);
=======
        if (!result) {
            PyMem_Del(xlist);
            PyMem_Del(ylist);
            return RAISE(PyExc_TypeError, "points must be number pairs");
>>>>>>> ba3b48e4
        }
        xlist[loop] = x;
        ylist[loop] = y;
        left = MIN(x, left);
        top = MIN(y, top);
        right = MAX(x, right);
        bottom = MAX(y, bottom);
    }

    if (!pgSurface_Lock(surfobj)) {
        PyMem_Del(xlist);
        PyMem_Del(ylist);
        return NULL;
    }

    for (loop = 1; loop < length; ++loop) {
        pts[0] = xlist[loop - 1];
        pts[1] = ylist[loop - 1];
        pts[2] = xlist[loop];
        pts[3] = ylist[loop];
        clip_and_draw_aaline(surf, &surf->clip_rect, color, pts, blend);
    }
    if (closed && length > 2) {
        pts[0] = xlist[length - 1];
        pts[1] = ylist[length - 1];
        pts[2] = xlist[0];
        pts[3] = ylist[0];
        clip_and_draw_aaline(surf, &surf->clip_rect, color, pts, blend);
    }

    PyMem_Del(xlist);
    PyMem_Del(ylist);
    if (!pgSurface_Unlock(surfobj))
        return NULL;

    /*compute return rect*/
    return pgRect_New4((int)left, (int)top, (int)(right - left + 2),
                       (int)(bottom - top + 2));
}

static PyObject *
lines(PyObject *self, PyObject *arg)
{
    PyObject *surfobj, *colorobj, *closedobj, *points, *item;
    SDL_Surface *surf;
    int x, y;
    int top, left, bottom, right;
    int pts[4], width = 1;
    Uint8 rgba[4];
    Uint32 color;
    int closed;
    int result, loop, length;
    int *xlist, *ylist;

    /*get all the arguments*/
    if (!PyArg_ParseTuple(arg, "O!OOO|i", &pgSurface_Type, &surfobj, &colorobj,
                          &closedobj, &points, &width))
        return NULL;
    surf = pgSurface_AsSurface(surfobj);

    if (surf->format->BytesPerPixel <= 0 || surf->format->BytesPerPixel > 4)
        return RAISE(PyExc_ValueError, "unsupport bit depth for line draw");

    CHECK_LOAD_COLOR(colorobj)

    closed = PyObject_IsTrue(closedobj);

    if (!PySequence_Check(points))
        return RAISE(PyExc_TypeError,
                     "points argument must be a sequence of number pairs");
    length = PySequence_Length(points);
    if (length < 2)
        return RAISE(PyExc_ValueError,
                     "points argument must contain more than 1 points");

<<<<<<< HEAD
    for(loop = 0; loop < length; ++loop) {
        item = PySequence_GetItem(points, loop);
        result = pg_TwoIntsFromObj(item, &x, &y);
        Py_DECREF(item);
        if(!result)
            return RAISE(PyExc_TypeError, "all points must be number pairs");
    }

    item = PySequence_GetItem(points, 0);
    result = pg_TwoIntsFromObj(item, &x, &y);
    Py_DECREF(item);
=======
    left = top = 10000;
    right = bottom = -10000;

    xlist = PyMem_New(int, length);
    ylist = PyMem_New(int, length);
>>>>>>> ba3b48e4

    for (loop = 0; loop < length; ++loop) {
        item = PySequence_GetItem(points, loop);
        result = pg_TwoIntsFromObj(item, &x, &y);
        Py_DECREF(item);
        if (!result) {
            PyMem_Del(xlist);
            PyMem_Del(ylist);
            return RAISE(PyExc_TypeError, "points must be number pairs");
        }
        xlist[loop] = x;
        ylist[loop] = y;
        left = MIN(x, left);
        top = MIN(y, top);
        right = MAX(x, right);
        bottom = MAX(y, bottom);
    }

    if (width < 1)
        return pgRect_New4(left, top, 0, 0);

    if (!pgSurface_Lock(surfobj)) {
        PyMem_Del(xlist);
        PyMem_Del(ylist);
        return NULL;
    }

    for (loop = 1; loop < length; ++loop) {
<<<<<<< HEAD
        item = PySequence_GetItem(points, loop);
        result = pg_TwoIntsFromObj(item, &x, &y);
        Py_DECREF(item);
        ++drawn;
        pts[0] = startx;
        pts[1] = starty;
        startx = pts[2] = x;
        starty = pts[3] = y;
        if (clip_and_draw_line_width(surf, &surf->clip_rect, color, width,
                                     pts)) {
            left = MIN(MIN(pts[0], pts[2]), left);
            top = MIN(MIN(pts[1], pts[3]), top);
            right = MAX(MAX(pts[0], pts[2]), right);
            bottom = MAX(MAX(pts[1], pts[3]), bottom);
        }
=======

        pts[0] = xlist[loop - 1];
        pts[1] = ylist[loop - 1];
        pts[2] = xlist[loop];
        pts[3] = ylist[loop];
        clip_and_draw_line_width(surf, &surf->clip_rect, color, width, pts);
>>>>>>> ba3b48e4
    }
    if (closed && length > 2) {
        pts[0] = xlist[length - 1];
        pts[1] = ylist[length - 1];
        pts[2] = xlist[0];
        pts[3] = ylist[0];
        clip_and_draw_line_width(surf, &surf->clip_rect, color, width, pts);
    }

    PyMem_Del(xlist);
    PyMem_Del(ylist);
    if (!pgSurface_Unlock(surfobj))
        return NULL;

    /*compute return rect*/
    return pgRect_New4(left, top, right - left + 1, bottom - top + 1);
}

static PyObject *
arc(PyObject *self, PyObject *arg)
{
    PyObject *surfobj, *colorobj, *rectobj;
    GAME_Rect *rect, temp;
    SDL_Surface *surf;
    Uint8 rgba[4];
    Uint32 color;
    int width = 1, loop, t, l, b, r;
    double angle_start, angle_stop;

    /*get all the arguments*/
    if (!PyArg_ParseTuple(arg, "O!OOdd|i", &pgSurface_Type, &surfobj,
                          &colorobj, &rectobj, &angle_start, &angle_stop,
                          &width))
        return NULL;
    rect = pgRect_FromObject(rectobj, &temp);
    if (!rect)
        return RAISE(PyExc_TypeError, "Invalid recstyle argument");

    surf = pgSurface_AsSurface(surfobj);
    if (surf->format->BytesPerPixel <= 0 || surf->format->BytesPerPixel > 4)
        return RAISE(PyExc_ValueError, "unsupport bit depth for drawing");

    CHECK_LOAD_COLOR(colorobj)

    if (width < 0)
        return RAISE(PyExc_ValueError, "negative width");
    if (width > rect->w / 2 || width > rect->h / 2)
        return RAISE(PyExc_ValueError, "width greater than ellipse radius");
    if (angle_stop < angle_start)
        // Angle is in radians
        angle_stop += 2 * M_PI;

    if (!pgSurface_Lock(surfobj))
        return NULL;

    width = MIN(width, MIN(rect->w, rect->h) / 2);
    for (loop = 0; loop < width; ++loop) {
        draw_arc(surf, rect->x + rect->w / 2, rect->y + rect->h / 2,
                 rect->w / 2 - loop, rect->h / 2 - loop, angle_start,
                 angle_stop, color);
    }

    if (!pgSurface_Unlock(surfobj))
        return NULL;

    l = MAX(rect->x, surf->clip_rect.x);
    t = MAX(rect->y, surf->clip_rect.y);
    r = MIN(rect->x + rect->w, surf->clip_rect.x + surf->clip_rect.w);
    b = MIN(rect->y + rect->h, surf->clip_rect.y + surf->clip_rect.h);
    return pgRect_New4(l, t, MAX(r - l, 0), MAX(b - t, 0));
}

static PyObject *
ellipse(PyObject *self, PyObject *arg)
{
    PyObject *surfobj, *colorobj, *rectobj;
    GAME_Rect *rect, temp;
    SDL_Surface *surf;
    Uint8 rgba[4];
    Uint32 color;
    int width = 0, loop, t, l, b, r;

    /*get all the arguments*/
    if (!PyArg_ParseTuple(arg, "O!OO|i", &pgSurface_Type, &surfobj, &colorobj,
                          &rectobj, &width))
        return NULL;
    rect = pgRect_FromObject(rectobj, &temp);
    if (!rect)
        return RAISE(PyExc_TypeError, "Invalid recstyle argument");

    surf = pgSurface_AsSurface(surfobj);
    if (surf->format->BytesPerPixel <= 0 || surf->format->BytesPerPixel > 4)
        return RAISE(PyExc_ValueError, "unsupport bit depth for drawing");

    CHECK_LOAD_COLOR(colorobj)

    if (width < 0)
        return RAISE(PyExc_ValueError, "negative width");
    if (width > rect->w / 2 || width > rect->h / 2)
        return RAISE(PyExc_ValueError, "width greater than ellipse radius");

    if (!pgSurface_Lock(surfobj))
        return NULL;

    if (!width) {
        draw_ellipse(surf, (Sint16)(rect->x + rect->w / 2),
                     (Sint16)(rect->y + rect->h / 2), (Sint16)(rect->w),
                     (Sint16)(rect->h), 1, color);
    }
    else {
        width = MIN(width, MIN(rect->w, rect->h) / 2);
        for (loop = 0; loop < width; ++loop) {
            draw_ellipse(surf, rect->x + rect->w / 2, rect->y + rect->h / 2,
                         rect->w - loop, rect->h - loop, 0, color);
        }
    }

    if (!pgSurface_Unlock(surfobj))
        return NULL;

    l = MAX(rect->x, surf->clip_rect.x);
    t = MAX(rect->y, surf->clip_rect.y);
    r = MIN(rect->x + rect->w, surf->clip_rect.x + surf->clip_rect.w);
    b = MIN(rect->y + rect->h, surf->clip_rect.y + surf->clip_rect.h);
    return pgRect_New4(l, t, MAX(r - l, 0), MAX(b - t, 0));
}

static PyObject *
circle(PyObject *self, PyObject *arg)
{
    PyObject *surfobj, *colorobj;
    SDL_Surface *surf;
    Uint8 rgba[4];
    Uint32 color;
    int posx, posy, radius, t, l, b, r;
    int width = 0, loop;

    /*get all the arguments*/
    if (!PyArg_ParseTuple(arg, "O!O(ii)i|i", &pgSurface_Type, &surfobj,
                          &colorobj, &posx, &posy, &radius, &width))
        return NULL;

    surf = pgSurface_AsSurface(surfobj);
    if (surf->format->BytesPerPixel <= 0 || surf->format->BytesPerPixel > 4)
        return RAISE(PyExc_ValueError, "unsupport bit depth for drawing");

    CHECK_LOAD_COLOR(colorobj)

    if (radius < 0)
        return RAISE(PyExc_ValueError, "negative radius");
    if (width < 0)
        return RAISE(PyExc_ValueError, "negative width");
    if (width > radius)
        return RAISE(PyExc_ValueError, "width greater than radius");

    if (!pgSurface_Lock(surfobj))
        return NULL;

    if (!width) {
        draw_ellipse(surf, (Sint16)posx, (Sint16)posy, (Sint16)radius * 2,
                     (Sint16)radius * 2, 1, color);
    }
    else {
        for (loop = 0; loop < width; ++loop) {
            draw_ellipse(surf, posx, posy, 2 * (radius - loop),
                         2 * (radius - loop), 0, color);
            /* To avoid moiré pattern. Don't do an extra one on the outer
             * ellipse.  We draw another ellipse offset by a pixel, over
             * drawing the missed spots in the filled circle caused by which
             * pixels are filled.
            */
            if (width > 1 && loop > 0)
                draw_ellipse(surf, posx + 1, posy, 2 * (radius - loop),
                             2 * (radius - loop), 0, color);
        }
    }

    if (!pgSurface_Unlock(surfobj))
        return NULL;

    l = MAX(posx - radius, surf->clip_rect.x);
    t = MAX(posy - radius, surf->clip_rect.y);
    r = MIN(posx + radius, surf->clip_rect.x + surf->clip_rect.w);
    b = MIN(posy + radius, surf->clip_rect.y + surf->clip_rect.h);
    return pgRect_New4(l, t, MAX(r - l, 0), MAX(b - t, 0));
}

static PyObject *
polygon(PyObject *self, PyObject *arg)
{
    PyObject *surfobj, *colorobj, *points, *item;
    SDL_Surface *surf;
    Uint8 rgba[4];
    Uint32 color;
    int width = 0, length, loop;
    int *xlist, *ylist;
    int x, y, top, left, bottom, right, result;

    /*get all the arguments*/
    if (!PyArg_ParseTuple(arg, "O!OO|i", &pgSurface_Type, &surfobj, &colorobj,
                          &points, &width))
        return NULL;

    if (width) {
        PyObject *args, *ret;
        args = Py_BuildValue("(OOiOi)", surfobj, colorobj, 1, points, width);
        if (!args)
            return NULL;
        ret = lines(NULL, args);
        Py_DECREF(args);
        return ret;
    }

    surf = pgSurface_AsSurface(surfobj);

    if (surf->format->BytesPerPixel <= 0 || surf->format->BytesPerPixel > 4)
        return RAISE(PyExc_ValueError, "unsupport bit depth for line draw");

    CHECK_LOAD_COLOR(colorobj)

    if (!PySequence_Check(points))
        return RAISE(PyExc_TypeError,
                     "points argument must be a sequence of number pairs");
    length = PySequence_Length(points);
    if (length < 3)
        return RAISE(PyExc_ValueError,
                     "points argument must contain more than 2 points");

<<<<<<< HEAD
    for(loop = 0; loop < length; ++loop) {
        item = PySequence_GetItem(points, loop);
        result = pg_TwoIntsFromObj(item, &x, &y);
        Py_DECREF(item);
        if(!result)
            return RAISE(PyExc_TypeError, "all points must be number pairs");
    }

    item = PySequence_GetItem(points, 0);
    result = pg_TwoIntsFromObj(item, &x, &y);
    Py_DECREF(item);
    left = right = x;
    top = bottom = y;
=======
    left = top = 10000;
    right = bottom = -10000;
>>>>>>> ba3b48e4

    xlist = PyMem_New(int, length);
    ylist = PyMem_New(int, length);

    for (loop = 0; loop < length; ++loop) {
        item = PySequence_GetItem(points, loop);
        result = pg_TwoIntsFromObj(item, &x, &y);
        Py_DECREF(item);
<<<<<<< HEAD
        xlist[numpoints] = x;
        ylist[numpoints] = y;
        ++numpoints;
=======
        if (!result) {
            PyMem_Del(xlist);
            PyMem_Del(ylist);
            return RAISE(PyExc_TypeError, "points must be number pairs");
        }
        xlist[loop] = x;
        ylist[loop] = y;
>>>>>>> ba3b48e4
        left = MIN(x, left);
        top = MIN(y, top);
        right = MAX(x, right);
        bottom = MAX(y, bottom);
    }

    if (!pgSurface_Lock(surfobj)) {
        PyMem_Del(xlist);
        PyMem_Del(ylist);
        return NULL;
    }

    draw_fillpoly(surf, xlist, ylist, length, color);

    PyMem_Del(xlist);
    PyMem_Del(ylist);
    if (!pgSurface_Unlock(surfobj))
        return NULL;

    left = MAX(left, surf->clip_rect.x);
    top = MAX(top, surf->clip_rect.y);
    right = MIN(right, surf->clip_rect.x + surf->clip_rect.w);
    bottom = MIN(bottom, surf->clip_rect.y + surf->clip_rect.h);
    return pgRect_New4(left, top, right - left + 1, bottom - top + 1);
}

static PyObject *
rect(PyObject *self, PyObject *arg)
{
    PyObject *surfobj, *colorobj, *rectobj, *points, *args, *ret = NULL;
    GAME_Rect *rect, temp;
    int t, l, b, r, width = 0;

    /*get all the arguments*/
    if (!PyArg_ParseTuple(arg, "O!OO|i", &pgSurface_Type, &surfobj, &colorobj,
                          &rectobj, &width))
        return NULL;

    if (!(rect = pgRect_FromObject(rectobj, &temp)))
        return RAISE(PyExc_TypeError, "Rect argument is invalid");

    l = rect->x;
    r = rect->x + rect->w - 1;
    t = rect->y;
    b = rect->y + rect->h - 1;

    /*build the pointlist*/
    points = Py_BuildValue("((ii)(ii)(ii)(ii))", l, t, r, t, r, b, l, b);

    args = Py_BuildValue("(OONi)", surfobj, colorobj, points, width);
    if (args)
        ret = polygon(NULL, args);

    Py_XDECREF(args);
    return ret;
}

/*internal drawing tools*/

static int
clip_and_draw_aaline(SDL_Surface *surf, SDL_Rect *rect, Uint32 color,
                     float *pts, int blend)
{
    if (!clipaaline(pts, rect->x + 1, rect->y + 1, rect->x + rect->w - 2,
                    rect->y + rect->h - 2))
        return 0;
    drawaaline(surf, color, pts[0], pts[1], pts[2], pts[3], blend);
    return 1;
}

static int
clip_and_draw_line(SDL_Surface *surf, SDL_Rect *rect, Uint32 color, int *pts)
{
    if (!clipline(pts, rect->x, rect->y, rect->x + rect->w - 1,
                  rect->y + rect->h - 1))
        return 0;
    if (pts[1] == pts[3])
        drawhorzline(surf, color, pts[0], pts[1], pts[2]);
    else if (pts[0] == pts[2])
        drawvertline(surf, color, pts[0], pts[1], pts[3]);
    else
        drawline(surf, color, pts[0], pts[1], pts[2], pts[3]);
    return 1;
}

static int
clip_and_draw_line_width(SDL_Surface *surf, SDL_Rect *rect, Uint32 color,
                         int width, int *pts)
{
    int loop;
    int xinc = 0, yinc = 0;
    int newpts[4];
    int range[4];
    int anydrawn = 0;

    if (abs(pts[0] - pts[2]) > abs(pts[1] - pts[3]))
        yinc = 1;
    else
        xinc = 1;

    memcpy(newpts, pts, sizeof(int) * 4);
    if (clip_and_draw_line(surf, rect, color, newpts)) {
        anydrawn = 1;
        memcpy(range, newpts, sizeof(int) * 4);
    }
    else {
        range[0] = range[1] = 10000;
        range[2] = range[3] = -10000;
    }

    for (loop = 1; loop < width; loop += 2) {
        newpts[0] = pts[0] + xinc * (loop / 2 + 1);
        newpts[1] = pts[1] + yinc * (loop / 2 + 1);
        newpts[2] = pts[2] + xinc * (loop / 2 + 1);
        newpts[3] = pts[3] + yinc * (loop / 2 + 1);
        if (clip_and_draw_line(surf, rect, color, newpts)) {
            anydrawn = 1;
            range[0] = MIN(newpts[0], range[0]);
            range[1] = MIN(newpts[1], range[1]);
            range[2] = MAX(newpts[2], range[2]);
            range[3] = MAX(newpts[3], range[3]);
        }
        if (loop + 1 < width) {
            newpts[0] = pts[0] - xinc * (loop / 2 + 1);
            newpts[1] = pts[1] - yinc * (loop / 2 + 1);
            newpts[2] = pts[2] - xinc * (loop / 2 + 1);
            newpts[3] = pts[3] - yinc * (loop / 2 + 1);
            if (clip_and_draw_line(surf, rect, color, newpts)) {
                anydrawn = 1;
                range[0] = MIN(newpts[0], range[0]);
                range[1] = MIN(newpts[1], range[1]);
                range[2] = MAX(newpts[2], range[2]);
                range[3] = MAX(newpts[3], range[3]);
            }
        }
    }
    if (anydrawn)
        memcpy(pts, range, sizeof(int) * 4);
    return anydrawn;
}

#define SWAP(a, b, tmp) \
    tmp = b;            \
    b = a;              \
    a = tmp;            \

/*this line clipping based heavily off of code from
http://www.ncsa.uiuc.edu/Vis/Graphics/src/clipCohSuth.c */
#define LEFT_EDGE 0x1
#define RIGHT_EDGE 0x2
#define BOTTOM_EDGE 0x4
#define TOP_EDGE 0x8
#define INSIDE(a) (!a)
#define REJECT(a, b) (a & b)
#define ACCEPT(a, b) (!(a | b))

static int
encode(int x, int y, int left, int top, int right, int bottom)
{
    int code = 0;
    if (x < left)
        code |= LEFT_EDGE;
    if (x > right)
        code |= RIGHT_EDGE;
    if (y < top)
        code |= TOP_EDGE;
    if (y > bottom)
        code |= BOTTOM_EDGE;
    return code;
}

static int
encodeFloat(float x, float y, int left, int top, int right, int bottom)
{
    int code = 0;
    if (x < left)
        code |= LEFT_EDGE;
    if (x > right)
        code |= RIGHT_EDGE;
    if (y < top)
        code |= TOP_EDGE;
    if (y > bottom)
        code |= BOTTOM_EDGE;
    return code;
}

static int
clipaaline(float *pts, int left, int top, int right, int bottom)
{
    float x1 = pts[0];
    float y1 = pts[1];
    float x2 = pts[2];
    float y2 = pts[3];
    int code1, code2;
    int draw = 0;
    float swaptmp;
    int intswaptmp;
    float m; /*slope*/

    while (1) {
        code1 = encodeFloat(x1, y1, left, top, right, bottom);
        code2 = encodeFloat(x2, y2, left, top, right, bottom);
        if (ACCEPT(code1, code2)) {
            draw = 1;
            break;
        }
        else if (REJECT(code1, code2)) {
            break;
        }
        else {
            if (INSIDE(code1)) {
                swaptmp = x2;
                x2 = x1;
                x1 = swaptmp;
                swaptmp = y2;
                y2 = y1;
                y1 = swaptmp;
                intswaptmp = code2;
                code2 = code1;
                code1 = intswaptmp;
            }
            if (x2 != x1)
                m = (y2 - y1) / (x2 - x1);
            else
                m = 1.0f;
            if (code1 & LEFT_EDGE) {
                y1 += ((float)left - x1) * m;
                x1 = (float)left;
            }
            else if (code1 & RIGHT_EDGE) {
                y1 += ((float)right - x1) * m;
                x1 = (float)right;
            }
            else if (code1 & BOTTOM_EDGE) {
                if (x2 != x1)
                    x1 += ((float)bottom - y1) / m;
                y1 = (float)bottom;
            }
            else if (code1 & TOP_EDGE) {
                if (x2 != x1)
                    x1 += ((float)top - y1) / m;
                y1 = (float)top;
            }
        }
    }
    if (draw) {
        pts[0] = x1;
        pts[1] = y1;
        pts[2] = x2;
        pts[3] = y2;
    }
    return draw;
}

static int
clipline(int *pts, int left, int top, int right, int bottom)
{
    /*
     * Algorithm to calculate the clipped line.
     *
     * We write the coordinates of the part of the line
     * segment within the bounding box defined
     * by (left, top, right, bottom) into the "pts" array.
     * Returns 0 if we don't have to draw anything, eg if the
     * segment defined throuth "pts" doesn't cross the bounding box.
     */
    int x1 = pts[0];
    int y1 = pts[1];
    int x2 = pts[2];
    int y2 = pts[3];
    int code1, code2;
    int draw = 0;
    int swaptmp;
    float m; /*slope*/

    while (1) {
        code1 = encode(x1, y1, left, top, right, bottom);
        code2 = encode(x2, y2, left, top, right, bottom);
        if (ACCEPT(code1, code2)) {
            draw = 1;
            pts[0] = x1;
            pts[1] = y1;
            pts[2] = x2;
            pts[3] = y2;
            break;
        }
        else if (REJECT(code1, code2))
            break;
        else {
            if (INSIDE(code1)) {
                SWAP(x1, x2, swaptmp)
                SWAP(y1, y2, swaptmp)
                SWAP(code1, code2, swaptmp)
            }
            if (x2 != x1)
                m = (y2 - y1) / (float)(x2 - x1);
            else
                m = 1.0f;
            if (code1 & LEFT_EDGE) {
                y1 += (int)((left - x1) * m);
                x1 = left;
            }
            else if (code1 & RIGHT_EDGE) {
                y1 += (int)((right - x1) * m);
                x1 = right;
            }
            else if (code1 & BOTTOM_EDGE) {
                if (x2 != x1)
                    x1 += (int)((bottom - y1) / m);
                y1 = bottom;
            }
            else if (code1 & TOP_EDGE) {
                if (x2 != x1)
                    x1 += (int)((top - y1) / m);
                y1 = top;
            }
        }
    }
    return draw;
}

static int
set_at(SDL_Surface *surf, int x, int y, Uint32 color)
{
    SDL_PixelFormat *format = surf->format;
    Uint8 *pixels = (Uint8 *)surf->pixels;
    Uint8 *byte_buf, rgb[4];

    if (x < surf->clip_rect.x || x >= surf->clip_rect.x + surf->clip_rect.w ||
        y < surf->clip_rect.y || y >= surf->clip_rect.y + surf->clip_rect.h)
        return 0;

    switch (format->BytesPerPixel) {
        case 1:
            *((Uint8 *)pixels + y * surf->pitch + x) = (Uint8)color;
            break;
        case 2:
            *((Uint16 *)(pixels + y * surf->pitch) + x) = (Uint16)color;
            break;
        case 4:
            *((Uint32 *)(pixels + y * surf->pitch) + x) = color;
            /*              *((Uint32*)(pixels + y * surf->pitch) + x) =
                            ~(*((Uint32*)(pixels + y * surf->pitch) + x)) * 31;
            */
            break;
        default: /*case 3:*/
            SDL_GetRGB(color, format, rgb, rgb + 1, rgb + 2);
            byte_buf = (Uint8 *)(pixels + y * surf->pitch) + x * 3;
#if (SDL_BYTEORDER == SDL_LIL_ENDIAN)
            *(byte_buf + (format->Rshift >> 3)) = rgb[0];
            *(byte_buf + (format->Gshift >> 3)) = rgb[1];
            *(byte_buf + (format->Bshift >> 3)) = rgb[2];
#else
            *(byte_buf + 2 - (format->Rshift >> 3)) = rgb[0];
            *(byte_buf + 2 - (format->Gshift >> 3)) = rgb[1];
            *(byte_buf + 2 - (format->Bshift >> 3)) = rgb[2];
#endif
            break;
    }
    return 1;
}

#define DRAWPIX32(pixel, colorptr, br, blend)                               \
    if (blend) {                                                            \
        SDL_GetRGBA(*pixel, surf->format, &pixel_r, &pixel_g, &pixel_b,     \
                    &pixel_a);                                              \
        tmp_r = color_r * br + pixel_r * nbr;                               \
        tmp_g = color_g * br + pixel_g * nbr;                               \
        tmp_b = color_b * br + pixel_b * nbr;                               \
        tmp_a = color_a * br + pixel_a * nbr;                               \
        *((Uint32 *)pixel) =                                                \
            SDL_MapRGBA(surf->format, (Uint8)((tmp_r > 254) ? 255 : tmp_r), \
                        (Uint8)((tmp_g > 254) ? 255 : tmp_g),               \
                        (Uint8)((tmp_b > 254) ? 255 : tmp_b),               \
                        (Uint8)((tmp_a > 254) ? 255 : tmp_a));              \
    }                                                                       \
    else {                                                                  \
        pixel[0] = (Uint8)(colorptr[0] * br);                               \
        pixel[1] = (Uint8)(colorptr[1] * br);                               \
        pixel[2] = (Uint8)(colorptr[2] * br);                               \
        if (hasalpha)                                                       \
            pixel[3] = br * 255;                                            \
    }

/* Adapted from http://freespace.virgin.net/hugo.elias/graphics/x_wuline.htm */
static void
drawaaline(SDL_Surface *surf, Uint32 color, float x1, float y1, float x2,
           float y2, int blend)
{
    float grad, xd, yd;
    float xgap, ygap, xend, yend, xf, yf;
    float brightness1, brightness2;
    float swaptmp;
    int x, y, ix1, ix2, iy1, iy2;
    int pixx, pixy;

    /* for D-RAWPIX32 */
    int tmp_r, tmp_g, tmp_b, tmp_a;
    float nbr = 0.0f;
    Uint8 pixel_r, pixel_g, pixel_b, pixel_a;
    Uint8 color_r, color_g, color_b, color_a;

    Uint8 *pixel;
    Uint8 *pm = (Uint8 *)surf->pixels;
    Uint8 *colorptr = (Uint8 *)&color;
    const int hasalpha = surf->format->Amask;

    if (hasalpha) {
        SDL_GetRGBA(color, surf->format, &color_r, &color_g, &color_b,
                    &color_a);
    }
    else {
        SDL_GetRGB(color, surf->format, &color_r, &color_g, &color_b);
    }
    pixx = surf->format->BytesPerPixel;
    pixy = surf->pitch;

    xd = x2 - x1;
    yd = y2 - y1;

    if (xd == 0 && yd == 0) {
        /* Single point. Due to the nature of the aaline clipping, this
         * is less exact than the normal line. */
        set_at(surf, x1, y1, color);
        return;
    }

    if (fabs(xd) > fabs(yd)) {
        if (x1 > x2) {
            SWAP(x1, x2, swaptmp)
            SWAP(y1, y2, swaptmp)
            xd = (x2 - x1);
            yd = (y2 - y1);
        }
        grad = yd / xd;
        xend = trunc(x1) + 0.5; /* This makes more sense than trunc(x1+0.5) */
        yend = y1 + grad * (xend - x1);
        xgap = INVFRAC(x1);
        ix1 = (int)xend;
        iy1 = (int)yend;
        yf = yend + grad;
        brightness1 = INVFRAC(yend) * xgap;
        brightness2 = FRAC(yend) * xgap;
        pixel = pm + pixx * ix1 + pixy * iy1;
        DRAWPIX32(pixel, colorptr, brightness1, blend)
        pixel += pixy;
        DRAWPIX32(pixel, colorptr, brightness2, blend)
        xend = trunc(x2) + 0.5;
        yend = y2 + grad * (xend - x2);
        xgap = FRAC(x2); /* this also differs from Hugo's description. */
        ix2 = (int)xend;
        iy2 = (int)yend;
        brightness1 = INVFRAC(yend) * xgap;
        brightness2 = FRAC(yend) * xgap;
        pixel = pm + pixx * ix2 + pixy * iy2;
        DRAWPIX32(pixel, colorptr, brightness1, blend)
        pixel += pixy;
        DRAWPIX32(pixel, colorptr, brightness2, blend)
        for (x = ix1 + 1; x < ix2; ++x) {
            brightness1 = INVFRAC(yf);
            brightness2 = FRAC(yf);
            pixel = pm + pixx * x + pixy * (int)yf;
            DRAWPIX32(pixel, colorptr, brightness1, blend)
            pixel += pixy;
            DRAWPIX32(pixel, colorptr, brightness2, blend)
            yf += grad;
        }
    }
    else {
        if (y1 > y2) {
            SWAP(x1, x2, swaptmp)
            SWAP(y1, y2, swaptmp)
            yd = (y2 - y1);
            xd = (x2 - x1);
        }
        grad = xd / yd;
        yend = trunc(y1) + 0.5; /* This makes more sense than trunc(x1+0.5) */
        xend = x1 + grad * (yend - y1);
        ygap = INVFRAC(y1);
        iy1 = (int)yend;
        ix1 = (int)xend;
        xf = xend + grad;
        brightness1 = INVFRAC(xend) * ygap;
        brightness2 = FRAC(xend) * ygap;
        pixel = pm + pixx * ix1 + pixy * iy1;
        DRAWPIX32(pixel, colorptr, brightness1, blend)
        pixel += pixx;
        DRAWPIX32(pixel, colorptr, brightness2, blend)
        yend = trunc(y2) + 0.5;
        xend = x2 + grad * (yend - y2);
        ygap = FRAC(y2);
        iy2 = (int)yend;
        ix2 = (int)xend;
        brightness1 = INVFRAC(xend) * ygap;
        brightness2 = FRAC(xend) * ygap;
        pixel = pm + pixx * ix2 + pixy * iy2;
        DRAWPIX32(pixel, colorptr, brightness1, blend)
        pixel += pixx;
        DRAWPIX32(pixel, colorptr, brightness2, blend)
        for (y = iy1 + 1; y < iy2; ++y) {
            brightness1 = INVFRAC(xf);
            brightness2 = FRAC(xf);
            pixel = pm + pixx * (int)xf + pixy * y;
            DRAWPIX32(pixel, colorptr, brightness1, blend)
            pixel += pixx;
            DRAWPIX32(pixel, colorptr, brightness2, blend)
            xf += grad;
        }
    }
}

/*here's my sdl'ized version of bresenham*/
static void
drawline(SDL_Surface *surf, Uint32 color, int x1, int y1, int x2, int y2)
{
    int deltax, deltay, signx, signy;
    int pixx, pixy;
    int x = 0, y = 0;
    int swaptmp;
    Uint8 *pixel;
    Uint8 *colorptr;

    deltax = x2 - x1;
    deltay = y2 - y1;
    signx = (deltax < 0) ? -1 : 1;
    signy = (deltay < 0) ? -1 : 1;
    deltax = signx * deltax + 1;
    deltay = signy * deltay + 1;

    pixx = surf->format->BytesPerPixel;
    pixy = surf->pitch;
    pixel = ((Uint8 *)surf->pixels) + pixx * x1 + pixy * y1;

    pixx *= signx;
    pixy *= signy;
    if (deltax < deltay) /*swap axis if rise > run*/
    {
        SWAP(deltax, deltay, swaptmp)
        SWAP(pixx, pixy, swaptmp)
    }

    switch (surf->format->BytesPerPixel) {
        case 1:
            for (; x < deltax; x++, pixel += pixx) {
                *pixel = (Uint8)color;
                y += deltay;
                if (y >= deltax) {
                    y -= deltax;
                    pixel += pixy;
                }
            }
            break;
        case 2:
            for (; x < deltax; x++, pixel += pixx) {
                *(Uint16 *)pixel = (Uint16)color;
                y += deltay;
                if (y >= deltax) {
                    y -= deltax;
                    pixel += pixy;
                }
            }
            break;
        case 3:
            if (SDL_BYTEORDER == SDL_BIG_ENDIAN)
                color <<= 8;
            colorptr = (Uint8 *)&color;
            for (; x < deltax; x++, pixel += pixx) {
                pixel[0] = colorptr[0];
                pixel[1] = colorptr[1];
                pixel[2] = colorptr[2];
                y += deltay;
                if (y >= deltax) {
                    y -= deltax;
                    pixel += pixy;
                }
            }
            break;
        default: /*case 4*/
            for (; x < deltax; x++, pixel += pixx) {
                *(Uint32 *)pixel = (Uint32)color;
                y += deltay;
                if (y >= deltax) {
                    y -= deltax;
                    pixel += pixy;
                }
            }
            break;
    }
}

static void
drawhorzline(SDL_Surface *surf, Uint32 color, int x1, int y1, int x2)
{
    Uint8 *pixel, *end;
    Uint8 *colorptr;

    if (x1 == x2) {
        set_at(surf, x1, y1, color);
        return;
    }

    pixel = ((Uint8 *)surf->pixels) + surf->pitch * y1;
    if (x1 < x2) {
        end = pixel + x2 * surf->format->BytesPerPixel;
        pixel += x1 * surf->format->BytesPerPixel;
    }
    else {
        end = pixel + x1 * surf->format->BytesPerPixel;
        pixel += x2 * surf->format->BytesPerPixel;
    }
    switch (surf->format->BytesPerPixel) {
        case 1:
            for (; pixel <= end; ++pixel) {
                *pixel = (Uint8)color;
            }
            break;
        case 2:
            for (; pixel <= end; pixel += 2) {
                *(Uint16 *)pixel = (Uint16)color;
            }
            break;
        case 3:
            if (SDL_BYTEORDER == SDL_BIG_ENDIAN)
                color <<= 8;
            colorptr = (Uint8 *)&color;
            for (; pixel <= end; pixel += 3) {
                pixel[0] = colorptr[0];
                pixel[1] = colorptr[1];
                pixel[2] = colorptr[2];
            }
            break;
        default: /*case 4*/
            for (; pixel <= end; pixel += 4) {
                *(Uint32 *)pixel = color;
            }
            break;
    }
}

static void
drawhorzlineclip(SDL_Surface *surf, Uint32 color, int x1, int y1, int x2)
{
    if (y1 < surf->clip_rect.y || y1 >= surf->clip_rect.y + surf->clip_rect.h)
        return;

    if (x2 < x1) {
        int temp = x1;
        x1 = x2;
        x2 = temp;
    }

    x1 = MAX(x1, surf->clip_rect.x);
    x2 = MIN(x2, surf->clip_rect.x + surf->clip_rect.w - 1);

    if (x2 < surf->clip_rect.x || x1 >= surf->clip_rect.x + surf->clip_rect.w)
        return;

    drawhorzline(surf, color, x1, y1, x2);
}

static void
drawvertline(SDL_Surface *surf, Uint32 color, int x1, int y1, int y2)
{
    Uint8 *pixel, *end;
    Uint8 *colorptr;
    Uint32 pitch = surf->pitch;

    if (y1 == y2) {
        set_at(surf, x1, y1, color);
        return;
    }

    pixel = ((Uint8 *)surf->pixels) + x1 * surf->format->BytesPerPixel;
    if (y1 < y2) {
        end = pixel + surf->pitch * y2;
        pixel += surf->pitch * y1;
    }
    else {
        end = pixel + surf->pitch * y1;
        pixel += surf->pitch * y2;
    }

    switch (surf->format->BytesPerPixel) {
        case 1:
            for (; pixel <= end; pixel += pitch) {
                *pixel = (Uint8)color;
            }
            break;
        case 2:
            for (; pixel <= end; pixel += pitch) {
                *(Uint16 *)pixel = (Uint16)color;
            }
            break;
        case 3:
            if (SDL_BYTEORDER == SDL_BIG_ENDIAN)
                color <<= 8;
            colorptr = (Uint8 *)&color;
            for (; pixel <= end; pixel += pitch) {
                pixel[0] = colorptr[0];
                pixel[1] = colorptr[1];
                pixel[2] = colorptr[2];
            }
            break;
        default: /*case 4*/
            for (; pixel <= end; pixel += pitch) {
                *(Uint32 *)pixel = color;
            }
            break;
    }
}

static void
drawvertlineclip(SDL_Surface *surf, Uint32 color, int x1, int y1, int y2)
{
    if (x1 < surf->clip_rect.x || x1 >= surf->clip_rect.x + surf->clip_rect.w)
        return;
    if (y2 < y1) {
        int temp = y1;
        y1 = y2;
        y2 = temp;
    }
    y1 = MAX(y1, surf->clip_rect.y);
    y2 = MIN(y2, surf->clip_rect.y + surf->clip_rect.h - 1);

    drawvertline(surf, color, x1, y1, y2);
}

static void
draw_arc(SDL_Surface *dst, int x, int y, int radius1, int radius2,
         double angle_start, double angle_stop, Uint32 color)
{
    double aStep;  // Angle Step (rad)
    double a;      // Current Angle (rad)
    int x_last, x_next, y_last, y_next;

    // Angle step in rad
    if (radius1 < radius2) {
        if (radius1 < 1.0e-4) {
            aStep = 1.0;
        }
        else {
            aStep = asin(2.0 / radius1);
        }
    }
    else {
        if (radius2 < 1.0e-4) {
            aStep = 1.0;
        }
        else {
            aStep = asin(2.0 / radius2);
        }
    }

    if (aStep < 0.05) {
        aStep = 0.05;
    }

    x_last = x + cos(angle_start) * radius1;
    y_last = y - sin(angle_start) * radius2;
    for (a = angle_start + aStep; a <= angle_stop; a += aStep) {
        int points[4];
        x_next = x + cos(a) * radius1;
        y_next = y - sin(a) * radius2;
        points[0] = x_last;
        points[1] = y_last;
        points[2] = x_next;
        points[3] = y_next;
        clip_and_draw_line(dst, &dst->clip_rect, color, points);
        x_last = x_next;
        y_last = y_next;
    }
}

static void
draw_ellipse(SDL_Surface *dst, int x, int y, int width, int height, int solid,
             Uint32 color)
{
    int ix, iy;
    int h, i, j, k;
    int oh, oi, oj, ok;
    int xoff = (width & 1) ^ 1;
    int yoff = (height & 1) ^ 1;
    int rx = (width >> 1);
    int ry = (height >> 1) - yoff + (solid & 1);

    if (rx == 0 && ry == 0) { /* Special case - draw a single pixel */
        set_at(dst, x, y, color);
        return;
    }
    if (rx == 0) { /* Special case for rx=0 - draw a vline */
        drawvertlineclip(dst, color, x, (Sint16)(y - ry), (Sint16)(y + ry));
        return;
    }
    if (ry == 0) { /* Special case for ry=0 - draw a hline */
        drawhorzlineclip(dst, color, (Sint16)(x - rx), y, (Sint16)(x + rx));
        return;
    }

    /* Init vars */
    oh = oi = oj = ok = 0xFFFF;

    /* Draw */
    if (rx >= ry) {
        ix = 0;
        iy = rx * 64;

        do {
            h = (ix + 8) >> 6;
            i = (iy + 8) >> 6;
            j = (h * ry) / rx;
            k = (i * ry) / rx;
            if (((ok != k) && (oj != k) && (k < ry)) || !solid) {
                if (solid) {
                    drawhorzlineclip(dst, color, x - h, y - k - yoff,
                                     x + h - xoff);
                    drawhorzlineclip(dst, color, x - h, y + k, x + h - xoff);
                }
                else {
                    set_at(dst, x - h, y - k - yoff, color);
                    set_at(dst, x + h - xoff, y - k - yoff, color);
                    set_at(dst, x - h, y + k, color);
                    set_at(dst, x + h - xoff, y + k, color);
                }
                ok = k;
            }
            if (((oj != j) && (ok != j) && (k != j)) || !solid) {
                if (solid) {
                    drawhorzlineclip(dst, color, x - i, y + j, x + i - xoff);
                    drawhorzlineclip(dst, color, x - i, y - j - yoff,
                                     x + i - xoff);
                }
                else {
                    set_at(dst, x - i, y + j, color);
                    set_at(dst, x + i - xoff, y + j, color);
                    set_at(dst, x - i, y - j - yoff, color);
                    set_at(dst, x + i - xoff, y - j - yoff, color);
                }
                oj = j;
            }
            ix = ix + iy / rx;
            iy = iy - ix / rx;

        } while (i > h);
    }
    else {
        ix = 0;
        iy = ry * 64;

        do {
            h = (ix + 8) >> 6;
            i = (iy + 8) >> 6;
            j = (h * rx) / ry;
            k = (i * rx) / ry;

            if (((oi != i) && (oh != i) && (i < ry)) || !solid) {
                if (solid) {
                    drawhorzlineclip(dst, color, x - j, y + i, x + j - xoff);
                    drawhorzlineclip(dst, color, x - j, y - i - yoff,
                                     x + j - xoff);
                }
                else {
                    set_at(dst, x - j, y + i, color);
                    set_at(dst, x + j - xoff, y + i, color);
                    set_at(dst, x - j, y - i - yoff, color);
                    set_at(dst, x + j - xoff, y - i - yoff, color);
                }
                oi = i;
            }
            if (((oh != h) && (oi != h) && (i != h)) || !solid) {
                if (solid) {
                    drawhorzlineclip(dst, color, x - k, y + h, x + k - xoff);
                    drawhorzlineclip(dst, color, x - k, y - h - yoff,
                                     x + k - xoff);
                }
                else {
                    set_at(dst, x - k, y + h, color);
                    set_at(dst, x + k - xoff, y + h, color);
                    set_at(dst, x - k, y - h - yoff, color);
                    set_at(dst, x + k - xoff, y - h - yoff, color);
                }
                oh = h;
            }

            ix = ix + iy / ry;
            iy = iy - ix / ry;

        } while (i > h);
    }
}

static int
compare_int(const void *a, const void *b)
{
    return (*(const int *)a) - (*(const int *)b);
}

static void
draw_fillpoly(SDL_Surface *dst, int *point_x, int *point_y, int num_points,
              Uint32 color)
{
    /* point_x : x coordinates of the points
     * point-y : the y coordinates of the points
     * num_points : the number of points
     */
    int i, i_previous, y;  // i_previous is the index of the point before i
    int miny, maxy;
    int x1, y1;
    int x2, y2;
    /* x_intersect are the x-coordinates of intersections of the polygon
     * with some horizontal line */
    int *x_intersect = PyMem_New(int, num_points);
    if (x_intersect == NULL) {
        PyErr_NoMemory();
        return;
    }

    /* Determine Y maxima */
    miny = point_y[0];
    maxy = point_y[0];
    for (i = 1; (i < num_points); i++) {
        miny = MIN(miny, point_y[i]);
        maxy = MAX(maxy, point_y[i]);
    }

    if (miny == maxy) {
        /* Special case: polygon only 1 pixel high. */

        /* Determine X bounds */
        int minx = point_x[0];
        int maxx = point_x[0];
        for (i = 1; (i < num_points); i++) {
            minx = MIN(minx, point_x[i]);
            maxx = MAX(maxx, point_x[i]);
        }
        drawhorzlineclip(dst, color, minx, miny, maxx);
        PyMem_Free(x_intersect);
        return;
    }

    /* Draw, scanning y
     * ----------------
     * The algorithm uses a horizontal line (y) that moves from top to the
     * bottom of the polygon:
     *
     * 1. search intersections with the border lines
     * 2. sort intersections (x_intersect)
     * 3. each two x-coordinates in x_intersect are then inside the polygon
     *    (drawhorzlineclip for a pair of two such points)
     */
    for (y = miny; (y <= maxy); y++) {
        // n_intersections is the number of intersections with the polygon
        int n_intersections = 0;
        for (i = 0; (i < num_points); i++) {
            i_previous = ((i) ? (i - 1) : (num_points - 1));

            y1 = point_y[i_previous];
            y2 = point_y[i];
            if (y1 < y2) {
                x1 = point_x[i_previous];
                x2 = point_x[i];
            }
            else if (y1 > y2) {
                y2 = point_y[i_previous];
                y1 = point_y[i];
                x2 = point_x[i_previous];
                x1 = point_x[i];
            }
            else {  // y1 == y2 : has to be handled as special case (below)
                continue;
            }
            if (((y >= y1) && (y < y2)) || ((y == maxy) && (y2 == maxy))) {
                // add intersection if y crosses the edge (excluding the lower
                // end), or when we are on the lowest line (maxy)
                x_intersect[n_intersections++] =
                    (y - y1) * (x2 - x1) / (y2 - y1) + x1;
            }
        }
        qsort(x_intersect, n_intersections, sizeof(int), compare_int);

        for (i = 0; (i < n_intersections); i += 2) {
            drawhorzlineclip(dst, color, x_intersect[i], y,
                             x_intersect[i + 1]);
        }
    }

    /* Finally, a special case is not handled by above algorithm:
     *
     * For two border points with same height miny < y < maxy,
     * sometimes the line between them is not colored:
     * this happens when the line will be a lower border line of the polygon
     * (eg we are inside the polygon with a smaller y, and outside with a
     * bigger y),
     * So we loop for border lines that are horizontal.
     */
    for (i = 0; (i < num_points); i++) {
        i_previous = ((i) ? (i - 1) : (num_points - 1));
        y = point_y[i];

        if ((miny < y) && (point_y[i_previous] == y) && (y < maxy)) {
            drawhorzlineclip(dst, color, point_x[i], y, point_x[i_previous]);
        }
    }
    PyMem_Free(x_intersect);
}

static PyMethodDef _draw_methods[] = {
    {"aaline", aaline, METH_VARARGS, DOC_PYGAMEDRAWAALINE},
    {"line", line, METH_VARARGS, DOC_PYGAMEDRAWLINE},
    {"aalines", aalines, METH_VARARGS, DOC_PYGAMEDRAWAALINES},
    {"lines", lines, METH_VARARGS, DOC_PYGAMEDRAWLINES},
    {"ellipse", ellipse, METH_VARARGS, DOC_PYGAMEDRAWELLIPSE},
    {"arc", arc, METH_VARARGS, DOC_PYGAMEDRAWARC},
    {"circle", circle, METH_VARARGS, DOC_PYGAMEDRAWCIRCLE},
    {"polygon", polygon, METH_VARARGS, DOC_PYGAMEDRAWPOLYGON},
    {"rect", rect, METH_VARARGS, DOC_PYGAMEDRAWRECT},

    {NULL, NULL, 0, NULL}};

MODINIT_DEFINE(draw)
{
#if PY3
    static struct PyModuleDef _module = {PyModuleDef_HEAD_INIT,
                                         "draw",
                                         DOC_PYGAMEDRAW,
                                         -1,
                                         _draw_methods,
                                         NULL,
                                         NULL,
                                         NULL,
                                         NULL};
#endif

    /* imported needed apis; Do this first so if there is an error
       the module is not loaded.
    */
    import_pygame_base();
    if (PyErr_Occurred()) {
        MODINIT_ERROR;
    }
    import_pygame_color();
    if (PyErr_Occurred()) {
        MODINIT_ERROR;
    }
    import_pygame_rect();
    if (PyErr_Occurred()) {
        MODINIT_ERROR;
    }
    import_pygame_surface();
    if (PyErr_Occurred()) {
        MODINIT_ERROR;
    }

/* create the module */
#if PY3
    return PyModule_Create(&_module);
#else
    Py_InitModule3(MODPREFIX "draw", _draw_methods, DOC_PYGAMEDRAW);
#endif
}<|MERGE_RESOLUTION|>--- conflicted
+++ resolved
@@ -249,22 +249,8 @@
         return RAISE(PyExc_ValueError,
                      "points argument must contain more than 1 points");
 
-<<<<<<< HEAD
-    for(loop = 0; loop < length; ++loop) {
-        item = PySequence_GetItem(points, loop);
-        result = pg_TwoIntsFromObj(item, &x, &y);
-        Py_DECREF(item);
-        if(!result)
-            return RAISE(PyExc_TypeError, "all points must be number pairs");
-    }
-
-    item = PySequence_GetItem(points, 0);
-    result = pg_TwoFloatsFromObj(item, &x, &y);
-    Py_DECREF(item);
-=======
     xlist = PyMem_New(float, length);
     ylist = PyMem_New(float, length);
->>>>>>> ba3b48e4
 
     left = top = 10000;
     right = bottom = -10000;
@@ -273,23 +259,10 @@
         item = PySequence_GetItem(points, loop);
         result = pg_TwoFloatsFromObj(item, &x, &y);
         Py_DECREF(item);
-<<<<<<< HEAD
-        ++drawn;
-        pts[0] = startx;
-        pts[1] = starty;
-        startx = pts[2] = x;
-        starty = pts[3] = y;
-        if (clip_and_draw_aaline(surf, &surf->clip_rect, color, pts, blend)) {
-            left = MIN((int)MIN(pts[0], pts[2]), left);
-            top = MIN((int)MIN(pts[1], pts[3]), top);
-            right = MAX((int)MAX(pts[0], pts[2]), right);
-            bottom = MAX((int)MAX(pts[1], pts[3]), bottom);
-=======
         if (!result) {
             PyMem_Del(xlist);
             PyMem_Del(ylist);
             return RAISE(PyExc_TypeError, "points must be number pairs");
->>>>>>> ba3b48e4
         }
         xlist[loop] = x;
         ylist[loop] = y;
@@ -365,25 +338,11 @@
         return RAISE(PyExc_ValueError,
                      "points argument must contain more than 1 points");
 
-<<<<<<< HEAD
-    for(loop = 0; loop < length; ++loop) {
-        item = PySequence_GetItem(points, loop);
-        result = pg_TwoIntsFromObj(item, &x, &y);
-        Py_DECREF(item);
-        if(!result)
-            return RAISE(PyExc_TypeError, "all points must be number pairs");
-    }
-
-    item = PySequence_GetItem(points, 0);
-    result = pg_TwoIntsFromObj(item, &x, &y);
-    Py_DECREF(item);
-=======
     left = top = 10000;
     right = bottom = -10000;
 
     xlist = PyMem_New(int, length);
     ylist = PyMem_New(int, length);
->>>>>>> ba3b48e4
 
     for (loop = 0; loop < length; ++loop) {
         item = PySequence_GetItem(points, loop);
@@ -412,30 +371,11 @@
     }
 
     for (loop = 1; loop < length; ++loop) {
-<<<<<<< HEAD
-        item = PySequence_GetItem(points, loop);
-        result = pg_TwoIntsFromObj(item, &x, &y);
-        Py_DECREF(item);
-        ++drawn;
-        pts[0] = startx;
-        pts[1] = starty;
-        startx = pts[2] = x;
-        starty = pts[3] = y;
-        if (clip_and_draw_line_width(surf, &surf->clip_rect, color, width,
-                                     pts)) {
-            left = MIN(MIN(pts[0], pts[2]), left);
-            top = MIN(MIN(pts[1], pts[3]), top);
-            right = MAX(MAX(pts[0], pts[2]), right);
-            bottom = MAX(MAX(pts[1], pts[3]), bottom);
-        }
-=======
-
         pts[0] = xlist[loop - 1];
         pts[1] = ylist[loop - 1];
         pts[2] = xlist[loop];
         pts[3] = ylist[loop];
         clip_and_draw_line_width(surf, &surf->clip_rect, color, width, pts);
->>>>>>> ba3b48e4
     }
     if (closed && length > 2) {
         pts[0] = xlist[length - 1];
@@ -664,24 +604,8 @@
         return RAISE(PyExc_ValueError,
                      "points argument must contain more than 2 points");
 
-<<<<<<< HEAD
-    for(loop = 0; loop < length; ++loop) {
-        item = PySequence_GetItem(points, loop);
-        result = pg_TwoIntsFromObj(item, &x, &y);
-        Py_DECREF(item);
-        if(!result)
-            return RAISE(PyExc_TypeError, "all points must be number pairs");
-    }
-
-    item = PySequence_GetItem(points, 0);
-    result = pg_TwoIntsFromObj(item, &x, &y);
-    Py_DECREF(item);
-    left = right = x;
-    top = bottom = y;
-=======
     left = top = 10000;
     right = bottom = -10000;
->>>>>>> ba3b48e4
 
     xlist = PyMem_New(int, length);
     ylist = PyMem_New(int, length);
@@ -690,11 +614,6 @@
         item = PySequence_GetItem(points, loop);
         result = pg_TwoIntsFromObj(item, &x, &y);
         Py_DECREF(item);
-<<<<<<< HEAD
-        xlist[numpoints] = x;
-        ylist[numpoints] = y;
-        ++numpoints;
-=======
         if (!result) {
             PyMem_Del(xlist);
             PyMem_Del(ylist);
@@ -702,7 +621,6 @@
         }
         xlist[loop] = x;
         ylist[loop] = y;
->>>>>>> ba3b48e4
         left = MIN(x, left);
         top = MIN(y, top);
         right = MAX(x, right);
