--- conflicted
+++ resolved
@@ -80,18 +80,10 @@
 typedef enum {
     /* Any SDL_* events here are for backward compatibility. */
     SDL_NOEVENT = 0,
-<<<<<<< HEAD
-    /* SDL 1.2 allowed for 8 user defined events. */
-    PG_NUMEVENTS = SDL_USEREVENT + (32768/4),
-    SDL_ACTIVEEVENT = PG_NUMEVENTS,
-
-    PGE_EVENTBEGIN = PG_NUMEVENTS,
-=======
 
     /* pygame events */
     PGE_EVENTBEGIN = SDL_USEREVENT, /* Not an event. Indicates start of pygame events. */
     SDL_ACTIVEEVENT = PGE_EVENTBEGIN,
->>>>>>> 5a8dbfe1
     SDL_VIDEORESIZE,
     SDL_VIDEOEXPOSE,
     PGE_KEYREPEAT,
@@ -100,7 +92,7 @@
     /* User event range. */
     /* SDL 1.2 allowed for 8 user defined events. */
     PGE_USEREVENT = PGE_EVENTEND,
-    SDL_NUMEVENTS = PGE_USEREVENT + 0x2000 /* Not an event. Indicates end of user events. */
+    PG_NUMEVENTS = PGE_USEREVENT + 0x2000 /* Not an event. Indicates end of user events. */
 } PygameEventCode;
 
 #define PGE_NUMRESERVED (PGE_EVENTEND - PGE_EVENTBEGIN)
