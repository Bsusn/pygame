/*
  pygame - Python Game Library
  Copyright (C) 2000-2001  Pete Shinners
  Copyright (C) 2007  Rene Dudfield, Richard Goedeken

  This library is free software; you can redistribute it and/or
  modify it under the terms of the GNU Library General Public
  License as published by the Free Software Foundation; either
  version 2 of the License, or (at your option) any later version.

  This library is distributed in the hope that it will be useful,
  but WITHOUT ANY WARRANTY; without even the implied warranty of
  MERCHANTABILITY or FITNESS FOR A PARTICULAR PURPOSE.  See the GNU
  Library General Public License for more details.

  You should have received a copy of the GNU Library General Public
  License along with this library; if not, write to the Free
  Foundation, Inc., 59 Temple Place, Suite 330, Boston, MA  02111-1307  USA

  Pete Shinners
  pete@shinners.org
*/

/*
 *  surface transformations for pygame
 */
#include "pygame.h"
#include "pgcompat.h"
#include "doc/transform_doc.h"
#include <math.h>
#include <string.h>
#include "scale.h"


typedef void (* SMOOTHSCALE_FILTER_P)(Uint8 *, Uint8 *, int, int, int, int, int);
struct _module_state {
    const char *filter_type;
    SMOOTHSCALE_FILTER_P filter_shrink_X;
    SMOOTHSCALE_FILTER_P filter_shrink_Y;
    SMOOTHSCALE_FILTER_P filter_expand_X;
    SMOOTHSCALE_FILTER_P filter_expand_Y;
};

#if defined(SCALE_MMX_SUPPORT)

#include <SDL_cpuinfo.h>

#if PY3
#define GETSTATE(m) PY3_GETSTATE (_module_state, m)
#else
static struct _module_state _state = {0, 0, 0, 0, 0};
#define GETSTATE(m) PY2_GETSTATE (_state)
#endif

#else /* if defined(SCALE_MMX_SUPPORT) */

static void filter_shrink_X_ONLYC(Uint8 *, Uint8 *, int, int, int, int, int);
static void filter_shrink_Y_ONLYC(Uint8 *, Uint8 *, int, int, int, int, int);
static void filter_expand_X_ONLYC(Uint8 *, Uint8 *, int, int, int, int, int);
static void filter_expand_Y_ONLYC(Uint8 *, Uint8 *, int, int, int, int, int);

static struct _module_state _state = {
    "GENERIC",
    filter_shrink_X_ONLYC,
    filter_shrink_Y_ONLYC,
    filter_expand_X_ONLYC,
    filter_expand_Y_ONLYC};
#define GETSTATE(m) PY2_GETSTATE (_state)
#define smoothscale_init(st)

#endif /* if defined(SCALE_MMX_SUPPORT) */

void scale2x (SDL_Surface *src, SDL_Surface *dst);
extern SDL_Surface* rotozoomSurface (SDL_Surface *src, double angle,
                                     double zoom, int smooth);

static SDL_Surface*
newsurf_fromsurf (SDL_Surface* surf, int width, int height)
{
    SDL_Surface* newsurf;
    int result;

    if (surf->format->BytesPerPixel <= 0 || surf->format->BytesPerPixel > 4)
        return (SDL_Surface*)
            (RAISE (PyExc_ValueError,
                    "unsupport Surface bit depth for transform"));

    newsurf = SDL_CreateRGBSurface (surf->flags, width, height,
                                    surf->format->BitsPerPixel,
                                    surf->format->Rmask, surf->format->Gmask,
                                    surf->format->Bmask, surf->format->Amask);
    if (!newsurf)
        return (SDL_Surface*) (RAISE (PyExc_SDLError, SDL_GetError ()));

    /* Copy palette, colorkey, etc info */
    if (surf->format->BytesPerPixel==1 && surf->format->palette)
        SDL_SetColors (newsurf, surf->format->palette->colors, 0,
                       surf->format->palette->ncolors);
    if (surf->flags & SDL_SRCCOLORKEY)
        SDL_SetColorKey (newsurf, (surf->flags&SDL_RLEACCEL) | SDL_SRCCOLORKEY,
                         surf->format->colorkey);

    if (surf->flags&SDL_SRCALPHA)
    {
        result = SDL_SetAlpha (newsurf, surf->flags, surf->format->alpha);
        if (result == -1)
            return (SDL_Surface*) (RAISE (PyExc_SDLError, SDL_GetError ()));
    }
    return newsurf;
}

static SDL_Surface*
rotate90 (SDL_Surface *src, int angle)
{
    int numturns = (angle / 90) % 4;
    int dstwidth, dstheight;
    SDL_Surface* dst;
    char *srcpix, *dstpix, *srcrow, *dstrow;
    int srcstepx, srcstepy, dststepx, dststepy;
    int loopx, loopy;

    if (numturns < 0)
        numturns = 4 + numturns;
    if (!(numturns % 2))
    {
        dstwidth = src->w;
        dstheight = src->h;
    }
    else
    {
        dstwidth = src->h;
        dstheight = src->w;
    }

    dst = newsurf_fromsurf (src, dstwidth, dstheight);
    if (!dst)
        return NULL;
    SDL_LockSurface (dst);
    srcrow = (char*) src->pixels;
    dstrow = (char*) dst->pixels;
    srcstepx = dststepx = src->format->BytesPerPixel;
    srcstepy = src->pitch;
    dststepy = dst->pitch;

    switch (numturns)
    {
        /*case 0: we don't need to change anything*/
    case 1:
        srcrow += ((src->w - 1) * srcstepx);
        srcstepy = -srcstepx;
        srcstepx = src->pitch;
        break;
    case 2:
        srcrow += ((src->h - 1) * srcstepy) + ((src->w - 1) * srcstepx);
        srcstepx = -srcstepx;
        srcstepy = -srcstepy;
        break;
    case 3:
        srcrow += ((src->h - 1) * srcstepy);
        srcstepx = -srcstepy;
        srcstepy = src->format->BytesPerPixel;
        break;
    }

    switch (src->format->BytesPerPixel)
    {
    case 1:
        for (loopy = 0; loopy < dstheight; ++loopy)
        {
            dstpix = dstrow;
            srcpix = srcrow;
            for (loopx = 0; loopx < dstwidth; ++loopx)
            {
                *dstpix = *srcpix;
                srcpix += srcstepx;
                dstpix += dststepx;
            }
            dstrow += dststepy;
            srcrow += srcstepy;
        }
        break;
    case 2:
        for (loopy = 0; loopy < dstheight; ++loopy)
        {
            dstpix = dstrow;
            srcpix = srcrow;
            for (loopx = 0; loopx < dstwidth; ++loopx)
            {
                *(Uint16*)dstpix = *(Uint16*)srcpix;
                srcpix += srcstepx;
                dstpix += dststepx;
            }
            dstrow += dststepy;
            srcrow += srcstepy;
        }
        break;
    case 3:
        for (loopy = 0; loopy < dstheight; ++loopy)
        {
            dstpix = dstrow;
            srcpix = srcrow;
            for (loopx = 0; loopx < dstwidth; ++loopx)
            {
                dstpix[0] = srcpix[0];
                dstpix[1] = srcpix[1];
                dstpix[2] = srcpix[2];
                srcpix += srcstepx;
                dstpix += dststepx;
            }
            dstrow += dststepy;
            srcrow += srcstepy;
        }
        break;
    case 4:
        for (loopy = 0; loopy < dstheight; ++loopy)
        {
            dstpix = dstrow;
            srcpix = srcrow;
            for (loopx = 0; loopx < dstwidth; ++loopx)
            {
                *(Uint32*)dstpix = *(Uint32*)srcpix;
                srcpix += srcstepx;
                dstpix += dststepx;
            }
            dstrow += dststepy;
            srcrow += srcstepy;
        }
        break;
    }
    SDL_UnlockSurface (dst);
    return dst;
}


static void
rotate (SDL_Surface *src, SDL_Surface *dst, Uint32 bgcolor, double sangle,
        double cangle)
{
    int x, y, dx, dy;

    Uint8 *srcpix = (Uint8*) src->pixels;
    Uint8 *dstrow = (Uint8*) dst->pixels;
    int srcpitch = src->pitch;
    int dstpitch = dst->pitch;

    int cy = dst->h / 2;
    int xd = ((src->w - dst->w) << 15);
    int yd = ((src->h - dst->h) << 15);

    int isin = (int)(sangle * 65536);
    int icos = (int)(cangle * 65536);

    int ax = ((dst->w) << 15) - (int)(cangle * ((dst->w - 1) << 15));
    int ay = ((dst->h) << 15) - (int)(sangle * ((dst->w - 1) << 15));

    int xmaxval = ((src->w) << 16) - 1;
    int ymaxval = ((src->h) << 16) - 1;

    switch (src->format->BytesPerPixel)
    {
    case 1:
        for (y = 0; y < dst->h; y++)
        {
            Uint8 *dstpos = (Uint8*)dstrow;
            dx = (ax + (isin * (cy - y))) + xd;
            dy = (ay - (icos * (cy - y))) + yd;
            for (x = 0; x < dst->w; x++)
            {
                if(dx < 0 || dy < 0 || dx > xmaxval || dy > ymaxval)
                    *dstpos++ = bgcolor;
                else
                    *dstpos++ = *(Uint8*)
                        (srcpix + ((dy >> 16) * srcpitch) + (dx >> 16));
                dx += icos;
                dy += isin;
            }
            dstrow += dstpitch;
        }
        break;
    case 2:
        for (y = 0; y < dst->h; y++)
        {
            Uint16 *dstpos = (Uint16*)dstrow;
            dx = (ax + (isin * (cy - y))) + xd;
            dy = (ay - (icos * (cy - y))) + yd;
            for (x = 0; x < dst->w; x++)
            {
                if (dx < 0 || dy < 0 || dx > xmaxval || dy > ymaxval)
                    *dstpos++ = bgcolor;
                else
                    *dstpos++ = *(Uint16*)
                        (srcpix + ((dy >> 16) * srcpitch) + (dx >> 16 << 1));
                dx += icos;
                dy += isin;
            }
            dstrow += dstpitch;
        }
        break;
    case 4:
        for (y = 0; y < dst->h; y++)
        {
            Uint32 *dstpos = (Uint32*)dstrow;
            dx = (ax + (isin * (cy - y))) + xd;
            dy = (ay - (icos * (cy - y))) + yd;
            for (x = 0; x < dst->w; x++)
            {
                if (dx < 0 || dy < 0 || dx > xmaxval || dy > ymaxval)
                    *dstpos++ = bgcolor;
                else
                    *dstpos++ = *(Uint32*)
                        (srcpix + ((dy >> 16) * srcpitch) + (dx >> 16 << 2));
                dx += icos;
                dy += isin;
            }
            dstrow += dstpitch;
        }
        break;
    default: /*case 3:*/
        for (y = 0; y < dst->h; y++)
        {
            Uint8 *dstpos = (Uint8*)dstrow;
            dx = (ax + (isin * (cy - y))) + xd;
            dy = (ay - (icos * (cy - y))) + yd;
            for (x = 0; x < dst->w; x++)
            {
                if (dx < 0 || dy < 0 || dx > xmaxval || dy > ymaxval)
                {
                    dstpos[0] = ((Uint8*) &bgcolor)[0];
                    dstpos[1] = ((Uint8*) &bgcolor)[1];
                    dstpos[2] = ((Uint8*) &bgcolor)[2];
                    dstpos += 3;
                }
                else
                {
                    Uint8* srcpos = (Uint8*)
                        (srcpix + ((dy >> 16) * srcpitch) + ((dx >> 16) * 3));
                    dstpos[0] = srcpos[0];
                    dstpos[1] = srcpos[1];
                    dstpos[2] = srcpos[2];
                    dstpos += 3;
                }
                dx += icos; dy += isin;
            }
            dstrow += dstpitch;
        }
        break;
    }
}

static void
stretch (SDL_Surface *src, SDL_Surface *dst)
{
    int looph, loopw;

    Uint8* srcrow = (Uint8*) src->pixels;
    Uint8* dstrow = (Uint8*) dst->pixels;

    int srcpitch = src->pitch;
    int dstpitch = dst->pitch;

    int dstwidth = dst->w;
    int dstheight = dst->h;
    int dstwidth2 = dst->w << 1;
    int dstheight2 = dst->h << 1;

    int srcwidth2 = src->w << 1;
    int srcheight2 = src->h << 1;

    int w_err, h_err = srcheight2 - dstheight2;


    switch (src->format->BytesPerPixel)
    {
    case 1:
        for (looph = 0; looph < dstheight; ++looph)
        {
            Uint8 *srcpix = (Uint8*)srcrow, *dstpix = (Uint8*)dstrow;
            w_err = srcwidth2 - dstwidth2;
            for (loopw = 0; loopw < dstwidth; ++ loopw)
            {
                *dstpix++ = *srcpix;
                while (w_err >= 0)
                {
                    ++srcpix;
                    w_err -= dstwidth2;
                }
                w_err += srcwidth2;
            }
            while (h_err >= 0)
            {
                srcrow += srcpitch;
                h_err -= dstheight2;
            }
            dstrow += dstpitch;
            h_err += srcheight2;
        }
        break;
    case 2:
        for (looph = 0; looph < dstheight; ++looph)
        {
            Uint16 *srcpix = (Uint16*)srcrow, *dstpix = (Uint16*)dstrow;
            w_err = srcwidth2 - dstwidth2;
            for (loopw = 0; loopw < dstwidth; ++ loopw)
            {
                *dstpix++ = *srcpix;
                while (w_err >= 0)
                {
                    ++srcpix;
                    w_err -= dstwidth2;
                }
                w_err += srcwidth2;
            }
            while (h_err >= 0)
            {
                srcrow += srcpitch;
                h_err -= dstheight2;
            }
            dstrow += dstpitch;
            h_err += srcheight2;
        }
        break;
    case 3:
        for (looph = 0; looph < dstheight; ++looph)
        {
            Uint8 *srcpix = (Uint8*)srcrow, *dstpix = (Uint8*)dstrow;
            w_err = srcwidth2 - dstwidth2;
            for (loopw = 0; loopw < dstwidth; ++ loopw)
            {
                dstpix[0] = srcpix[0];
                dstpix[1] = srcpix[1];
                dstpix[2] = srcpix[2];
                dstpix += 3;
                while (w_err >= 0)
                {
                    srcpix+=3;
                    w_err -= dstwidth2;
                }
                w_err += srcwidth2;
            }
            while (h_err >= 0)
            {
                srcrow += srcpitch;
                h_err -= dstheight2;
            }
            dstrow += dstpitch;
            h_err += srcheight2;
        }
        break;
    default: /*case 4:*/
        for (looph = 0; looph < dstheight; ++looph)
        {
            Uint32 *srcpix = (Uint32*)srcrow, *dstpix = (Uint32*)dstrow;
            w_err = srcwidth2 - dstwidth2;
            for (loopw = 0; loopw < dstwidth; ++ loopw)
            {
                *dstpix++ = *srcpix;
                while (w_err >= 0)
                {
                    ++srcpix;
                    w_err -= dstwidth2;
                }
                w_err += srcwidth2;
            }
            while (h_err >= 0)
            {
                srcrow += srcpitch;
                h_err -= dstheight2;
            }
            dstrow += dstpitch;
            h_err += srcheight2;
        }
        break;
    }
}

static PyObject*
surf_scale (PyObject* self, PyObject* arg)
{
    PyObject *surfobj, *surfobj2;
    SDL_Surface* surf, *newsurf;
    int width, height;
    surfobj2 = NULL;

    /*get all the arguments*/
    if (!PyArg_ParseTuple (arg, "O!(ii)|O!", &PySurface_Type, &surfobj,
                           &width, &height, &PySurface_Type, &surfobj2))
        return NULL;

    if (width < 0 || height < 0)
        return RAISE (PyExc_ValueError, "Cannot scale to negative size");

    surf = PySurface_AsSurface (surfobj);

    if (!surfobj2)
    {
        newsurf = newsurf_fromsurf (surf, width, height);
        if (!newsurf)
            return NULL;
    }
    else
        newsurf = PySurface_AsSurface (surfobj2);

    /* check to see if the size is twice as big. */
    if (newsurf->w != width || newsurf->h != height)
        return RAISE (PyExc_ValueError,
                      "Destination surface not the given width or height.");

    /* check to see if the format of the surface is the same. */
    if (surf->format->BytesPerPixel != newsurf->format->BytesPerPixel)
        return RAISE (PyExc_ValueError,
                      "Source and destination surfaces need the same format.");

    if (width && height)
    {
        SDL_LockSurface (newsurf);
        PySurface_Lock (surfobj);

        Py_BEGIN_ALLOW_THREADS;
        stretch (surf, newsurf);
        Py_END_ALLOW_THREADS;

        PySurface_Unlock (surfobj);
        SDL_UnlockSurface (newsurf);
    }

    if (surfobj2)
    {
        Py_INCREF (surfobj2);
        return surfobj2;
    }
    else
        return PySurface_New (newsurf);
}

static PyObject*
surf_scale2x (PyObject* self, PyObject* arg)
{
    PyObject *surfobj, *surfobj2;
    SDL_Surface *surf;
    SDL_Surface *newsurf;
    int width, height;
    surfobj2 = NULL;

    /*get all the arguments*/
    if (!PyArg_ParseTuple (arg, "O!|O!", &PySurface_Type, &surfobj,
                           &PySurface_Type, &surfobj2))
        return NULL;

    surf = PySurface_AsSurface (surfobj);

    /* if the second surface is not there, then make a new one. */

    if (!surfobj2)
    {
        width = surf->w * 2;
        height = surf->h * 2;

        newsurf = newsurf_fromsurf (surf, width, height);

        if (!newsurf)
            return NULL;
    }
    else
        newsurf = PySurface_AsSurface (surfobj2);

    /* check to see if the size is twice as big. */
    if (newsurf->w != (surf->w * 2) || newsurf->h != (surf->h * 2))
        return RAISE (PyExc_ValueError, "Destination surface not 2x bigger.");

    /* check to see if the format of the surface is the same. */
    if (surf->format->BytesPerPixel != newsurf->format->BytesPerPixel)
        return RAISE (PyExc_ValueError,
                      "Source and destination surfaces need the same format.");

    SDL_LockSurface (newsurf);
    SDL_LockSurface (surf);

    Py_BEGIN_ALLOW_THREADS;
    scale2x (surf, newsurf);
    Py_END_ALLOW_THREADS;

    SDL_UnlockSurface (surf);
    SDL_UnlockSurface (newsurf);

    if (surfobj2)
    {
        Py_INCREF (surfobj2);
        return surfobj2;
    }
    else
        return PySurface_New (newsurf);
}

static PyObject*
surf_rotate (PyObject* self, PyObject* arg)
{
    PyObject *surfobj;
    SDL_Surface* surf, *newsurf;
    float angle;

    double radangle, sangle, cangle;
    double x, y, cx, cy, sx, sy;
    int nxmax,nymax;
    Uint32 bgcolor;

    /*get all the arguments*/
    if (!PyArg_ParseTuple (arg, "O!f", &PySurface_Type, &surfobj, &angle))
        return NULL;
    surf = PySurface_AsSurface (surfobj);

    if (surf->format->BytesPerPixel <= 0 || surf->format->BytesPerPixel > 4)
        return RAISE (PyExc_ValueError,
                      "unsupport Surface bit depth for transform");



    if ( !( fmod((double)angle, (double)90.0f) ) ) {
        PySurface_Lock (surfobj);

        Py_BEGIN_ALLOW_THREADS;
        newsurf = rotate90 (surf, (int) angle);
        Py_END_ALLOW_THREADS;

        PySurface_Unlock (surfobj);
        if (!newsurf)
            return NULL;
        return PySurface_New (newsurf);
    }

    radangle = angle*.01745329251994329;
    sangle = sin (radangle);
    cangle = cos (radangle);

    x = surf->w;
    y = surf->h;
    cx = cangle*x;
    cy = cangle*y;
    sx = sangle*x;
    sy = sangle*y;
    nxmax = (int) (MAX (MAX (MAX (fabs (cx + sy), fabs (cx - sy)),
                             fabs (-cx + sy)), fabs (-cx - sy)));
    nymax = (int) (MAX (MAX (MAX (fabs (sx + cy), fabs (sx - cy)),
                             fabs (-sx + cy)), fabs (-sx - cy)));

    newsurf = newsurf_fromsurf (surf, nxmax, nymax);
    if (!newsurf)
        return NULL;

    /* get the background color */
    if (surf->flags & SDL_SRCCOLORKEY)
        bgcolor = surf->format->colorkey;
    else
    {
        SDL_LockSurface (surf);
        switch (surf->format->BytesPerPixel)
        {
        case 1:
            bgcolor = *(Uint8*) surf->pixels;
            break;
        case 2:
            bgcolor = *(Uint16*) surf->pixels;
            break;
        case 4:
            bgcolor = *(Uint32*) surf->pixels;
            break;
        default: /*case 3:*/
#if SDL_BYTEORDER == SDL_LIL_ENDIAN
            bgcolor = (((Uint8*) surf->pixels)[0]) +
                (((Uint8*) surf->pixels)[1] << 8) +
                (((Uint8*) surf->pixels)[2] << 16);
#else
            bgcolor = (((Uint8*) surf->pixels)[2]) +
                (((Uint8*) surf->pixels)[1] << 8) +
                (((Uint8*) surf->pixels)[0] << 16);
#endif
        }
        SDL_UnlockSurface (surf);
        bgcolor &= ~surf->format->Amask;
    }

    SDL_LockSurface (newsurf);
    PySurface_Lock (surfobj);

    Py_BEGIN_ALLOW_THREADS;
    rotate (surf, newsurf, bgcolor, sangle, cangle);
    Py_END_ALLOW_THREADS;

    PySurface_Unlock (surfobj);
    SDL_UnlockSurface (newsurf);

    return PySurface_New (newsurf);
}

static PyObject*
surf_flip (PyObject* self, PyObject* arg)
{
    PyObject *surfobj;
    SDL_Surface* surf, *newsurf;
    int xaxis, yaxis;
    int loopx, loopy;
    int pixsize, srcpitch, dstpitch;
    Uint8 *srcpix, *dstpix;

    /*get all the arguments*/
    if (!PyArg_ParseTuple (arg, "O!ii", &PySurface_Type, &surfobj,
                           &xaxis, &yaxis))
        return NULL;
    surf = PySurface_AsSurface (surfobj);

    newsurf = newsurf_fromsurf (surf, surf->w, surf->h);
    if (!newsurf)
        return NULL;

    pixsize = surf->format->BytesPerPixel;
    srcpitch = surf->pitch;
    dstpitch = newsurf->pitch;

    SDL_LockSurface (newsurf);
    PySurface_Lock (surfobj);

    srcpix = (Uint8*) surf->pixels;
    dstpix = (Uint8*) newsurf->pixels;


    Py_BEGIN_ALLOW_THREADS;

    if (!xaxis)
    {
        if (!yaxis)
        {
            for (loopy = 0; loopy < surf->h; ++loopy)
                memcpy (dstpix + loopy * dstpitch, srcpix + loopy * srcpitch,
                        surf->w * surf->format->BytesPerPixel);
        }
        else
        {
            for (loopy = 0; loopy < surf->h; ++loopy)
                memcpy (dstpix + loopy * dstpitch,
                        srcpix + (surf->h - 1 - loopy) * srcpitch,
                        surf->w * surf->format->BytesPerPixel);
        }
    }
    else /*if (xaxis)*/
    {
        if (yaxis)
        {
            switch (surf->format->BytesPerPixel)
            {
            case 1:
                for (loopy = 0; loopy < surf->h; ++loopy)
                {
                    Uint8* dst = (Uint8*) (dstpix + loopy * dstpitch);
                    Uint8* src = ((Uint8*) (srcpix + (surf->h - 1 - loopy)
                                            * srcpitch)) + surf->w - 1;
                    for (loopx = 0; loopx < surf->w; ++loopx)
                        *dst++ = *src--;
                }
                break;
            case 2:
                for (loopy = 0; loopy < surf->h; ++loopy)
                {
                    Uint16* dst = (Uint16*) (dstpix + loopy * dstpitch);
                    Uint16* src = ((Uint16*)
                                   (srcpix + (surf->h - 1 - loopy)
                                    * srcpitch)) + surf->w - 1;
                    for (loopx = 0; loopx < surf->w; ++loopx)
                        *dst++ = *src--;
                }
                break;
            case 4:
                for (loopy = 0; loopy < surf->h; ++loopy)
                {
                    Uint32* dst = (Uint32*) (dstpix + loopy * dstpitch);
                    Uint32* src = ((Uint32*)
                                   (srcpix + (surf->h - 1 - loopy)
                                    * srcpitch)) + surf->w - 1;
                    for (loopx = 0; loopx < surf->w; ++loopx)
                        *dst++ = *src--;
                }
                break;
            case 3:
                for (loopy = 0; loopy < surf->h; ++loopy)
                {
                    Uint8* dst = (Uint8*) (dstpix + loopy * dstpitch);
                    Uint8* src = ((Uint8*) (srcpix + (surf->h - 1 - loopy)
                                            * srcpitch)) + surf->w * 3 - 3;
                    for (loopx = 0; loopx < surf->w; ++loopx)
                    {
                        dst[0] = src[0];
                        dst[1] = src[1];
                        dst[2] = src[2];
                        dst += 3;
                        src -= 3;
                    }
                }
                break;
            }
        }
        else
        {
            switch (surf->format->BytesPerPixel)
            {
            case 1:
                for (loopy = 0; loopy < surf->h; ++loopy)
                {
                    Uint8* dst = (Uint8*) (dstpix + loopy * dstpitch);
                    Uint8* src = ((Uint8*) (srcpix + loopy * srcpitch)) +
                        surf->w - 1;
                    for (loopx = 0; loopx < surf->w; ++loopx)
                        *dst++ = *src--;
                }
                break;
            case 2:
                for (loopy = 0; loopy < surf->h; ++loopy)
                {
                    Uint16* dst = (Uint16*) (dstpix + loopy * dstpitch);
                    Uint16* src = ((Uint16*) (srcpix + loopy * srcpitch))
                        + surf->w - 1;
                    for (loopx = 0; loopx < surf->w; ++loopx)
                        *dst++ = *src--;
                }
                break;
            case 4:
                for (loopy = 0; loopy < surf->h; ++loopy)
                {
                    Uint32* dst = (Uint32*) (dstpix + loopy * dstpitch);
                    Uint32* src = ((Uint32*) (srcpix + loopy * srcpitch))
                        + surf->w - 1;
                    for (loopx = 0; loopx < surf->w; ++loopx)
                        *dst++ = *src--;
                }
                break;
            case 3:
                for (loopy = 0; loopy < surf->h; ++loopy)
                {
                    Uint8* dst = (Uint8*) (dstpix + loopy * dstpitch);
                    Uint8* src = ((Uint8*) (srcpix + loopy * srcpitch))
                        + surf->w * 3 - 3;
                    for (loopx = 0; loopx < surf->w; ++loopx)
                    {
                        dst[0] = src[0];
                        dst[1] = src[1];
                        dst[2] = src[2];
                        dst += 3;
                        src -= 3;
                    }
                }
                break;
            }
        }
    }
    Py_END_ALLOW_THREADS;

    PySurface_Unlock (surfobj);
    SDL_UnlockSurface (newsurf);
    return PySurface_New (newsurf);
}

static PyObject*
surf_rotozoom (PyObject* self, PyObject* arg)
{
    PyObject *surfobj;
    SDL_Surface *surf, *newsurf, *surf32;
    float scale, angle;

    /*get all the arguments*/
    if (!PyArg_ParseTuple (arg, "O!ff", &PySurface_Type, &surfobj, &angle,
                           &scale))
        return NULL;
    surf = PySurface_AsSurface (surfobj);
    if (scale == 0.0)
    {
        newsurf = newsurf_fromsurf (surf, surf->w, surf->h);
        return PySurface_New (newsurf);
    }

    if (surf->format->BitsPerPixel == 32)
    {
        surf32 = surf;
        PySurface_Lock (surfobj);
    }
    else
    {
        Py_BEGIN_ALLOW_THREADS;
        surf32 = SDL_CreateRGBSurface (SDL_SWSURFACE, surf->w, surf->h, 32,
                                       0x000000ff, 0x0000ff00, 0x00ff0000,
                                       0xff000000);
        SDL_BlitSurface (surf, NULL, surf32, NULL);
        Py_END_ALLOW_THREADS;
    }

    Py_BEGIN_ALLOW_THREADS;
    newsurf = rotozoomSurface (surf32, angle, scale, 1);
    Py_END_ALLOW_THREADS;

    if (surf32 == surf)
        PySurface_Unlock (surfobj);
    else
        SDL_FreeSurface (surf32);
    return PySurface_New (newsurf);
}

static SDL_Surface*
chop (SDL_Surface *src, int x, int y, int width, int height)
{
    SDL_Surface* dst;
    int dstwidth,dstheight;
    char *srcpix, *dstpix, *srcrow, *dstrow;
    int srcstepx, srcstepy, dststepx, dststepy;
    int loopx,loopy;

    if ((x + width) > src->w)
        width = src->w - x;
    if ((y + height) > src->h)
        height=src->h - y;
    if (x < 0)
    {
        width -= (-x);
        x = 0;
    }
    if (y < 0)
    {
        height -= (-y);
        y = 0;
    }

    dstwidth = src->w-width;
    dstheight = src->h-height;

    dst = newsurf_fromsurf (src,dstwidth,dstheight);
    if (!dst)
        return NULL;
    SDL_LockSurface (dst);
    srcrow = (char*) src->pixels;
    dstrow = (char*) dst->pixels;
    srcstepx = dststepx = src->format->BytesPerPixel;
    srcstepy = src->pitch;
    dststepy = dst->pitch;

    for (loopy = 0; loopy < src->h; loopy++)
    {
        if ((loopy < y) || (loopy >= (y + height)))
    {
            dstpix = dstrow;
            srcpix = srcrow;
            for (loopx = 0; loopx < src->w; loopx++)
        {
                if ((loopx < x) || (loopx >= (x + width)))
        {
                    switch (src->format->BytesPerPixel)
            {
            case 1:
                        *dstpix = *srcpix;
                        break;
            case 2:
                        *(Uint16*) dstpix = *(Uint16*) srcpix;
                        break;
            case 3:
                        dstpix[0] = srcpix[0];
                        dstpix[1] = srcpix[1];
                        dstpix[2] = srcpix[2];
                        break;
            case 4:
                        *(Uint32*) dstpix = *(Uint32*) srcpix;
                        break;
            }
                    dstpix += dststepx;
        }
                srcpix += srcstepx;
        }
            dstrow += dststepy;
    }
        srcrow += srcstepy;
    }
    SDL_UnlockSurface (dst);
    return dst;
}

static PyObject*
surf_chop (PyObject* self, PyObject* arg)
{
    PyObject *surfobj, *rectobj;
    SDL_Surface* surf, *newsurf;
    GAME_Rect* rect, temp;

    if (!PyArg_ParseTuple (arg, "O!O", &PySurface_Type, &surfobj, &rectobj))
        return NULL;
    if (!(rect = GameRect_FromObject (rectobj, &temp)))
        return RAISE (PyExc_TypeError, "Rect argument is invalid");

    surf=PySurface_AsSurface (surfobj);
    Py_BEGIN_ALLOW_THREADS;
    newsurf = chop (surf, rect->x, rect->y, rect->w, rect->h);
    Py_END_ALLOW_THREADS;

    return PySurface_New (newsurf);
}




/*
 * smooth scale functions.
 */


/* this function implements an area-averaging shrinking filter in the X-dimension */
static void filter_shrink_X_ONLYC(Uint8 *srcpix, Uint8 *dstpix, int height, int srcpitch, int dstpitch, int srcwidth, int dstwidth)
{
    int srcdiff = srcpitch - (srcwidth * 4);
    int dstdiff = dstpitch - (dstwidth * 4);
    int x, y;

    int xspace = 0x10000 * srcwidth / dstwidth; /* must be > 1 */
    int xrecip = (int) (0x100000000LL / xspace);
    for (y = 0; y < height; y++)
    {
        Uint16 accumulate[4] = {0,0,0,0};
        int xcounter = xspace;
        for (x = 0; x < srcwidth; x++)
        {
            if (xcounter > 0x10000)
            {
                accumulate[0] += (Uint16) *srcpix++;
                accumulate[1] += (Uint16) *srcpix++;
                accumulate[2] += (Uint16) *srcpix++;
                accumulate[3] += (Uint16) *srcpix++;
                xcounter -= 0x10000;
            }
            else
            {
                int xfrac = 0x10000 - xcounter;
                /* write out a destination pixel */
                *dstpix++ = (Uint8) (((accumulate[0] + ((srcpix[0] * xcounter) >> 16)) * xrecip) >> 16);
                *dstpix++ = (Uint8) (((accumulate[1] + ((srcpix[1] * xcounter) >> 16)) * xrecip) >> 16);
                *dstpix++ = (Uint8) (((accumulate[2] + ((srcpix[2] * xcounter) >> 16)) * xrecip) >> 16);
                *dstpix++ = (Uint8) (((accumulate[3] + ((srcpix[3] * xcounter) >> 16)) * xrecip) >> 16);
                /* reload the accumulator with the remainder of this pixel */
                accumulate[0] = (Uint16) ((*srcpix++ * xfrac) >> 16);
                accumulate[1] = (Uint16) ((*srcpix++ * xfrac) >> 16);
                accumulate[2] = (Uint16) ((*srcpix++ * xfrac) >> 16);
                accumulate[3] = (Uint16) ((*srcpix++ * xfrac) >> 16);
                xcounter = xspace - xfrac;
            }
        }
        srcpix += srcdiff;
        dstpix += dstdiff;
    }
}

/* this function implements an area-averaging shrinking filter in the Y-dimension */
static void filter_shrink_Y_ONLYC(Uint8 *srcpix, Uint8 *dstpix, int width, int srcpitch, int dstpitch, int srcheight, int dstheight)
{
    Uint16 *templine;
    int srcdiff = srcpitch - (width * 4);
    int dstdiff = dstpitch - (width * 4);
    int x, y;
    int yspace = 0x10000 * srcheight / dstheight; /* must be > 1 */
    int yrecip = (int) (0x100000000LL / yspace);
    int ycounter = yspace;

    /* allocate and clear a memory area for storing the accumulator line */
    templine = (Uint16 *) malloc(dstpitch * 2);
    if (templine == NULL) return;
    memset(templine, 0, dstpitch * 2);

    for (y = 0; y < srcheight; y++)
    {
        Uint16 *accumulate = templine;
        if (ycounter > 0x10000)
        {
            for (x = 0; x < width; x++)
            {
                *accumulate++ += (Uint16) *srcpix++;
                *accumulate++ += (Uint16) *srcpix++;
                *accumulate++ += (Uint16) *srcpix++;
                *accumulate++ += (Uint16) *srcpix++;
            }
            ycounter -= 0x10000;
        }
        else
        {
            int yfrac = 0x10000 - ycounter;
            /* write out a destination line */
            for (x = 0; x < width; x++)
            {
                *dstpix++ = (Uint8) (((*accumulate++ + ((*srcpix++ * ycounter) >> 16)) * yrecip) >> 16);
                *dstpix++ = (Uint8) (((*accumulate++ + ((*srcpix++ * ycounter) >> 16)) * yrecip) >> 16);
                *dstpix++ = (Uint8) (((*accumulate++ + ((*srcpix++ * ycounter) >> 16)) * yrecip) >> 16);
                *dstpix++ = (Uint8) (((*accumulate++ + ((*srcpix++ * ycounter) >> 16)) * yrecip) >> 16);
            }
            dstpix += dstdiff;
            /* reload the accumulator with the remainder of this line */
            accumulate = templine;
            srcpix -= 4 * width;
            for (x = 0; x < width; x++)
            {
                *accumulate++ = (Uint16) ((*srcpix++ * yfrac) >> 16);
                *accumulate++ = (Uint16) ((*srcpix++ * yfrac) >> 16);
                *accumulate++ = (Uint16) ((*srcpix++ * yfrac) >> 16);
                *accumulate++ = (Uint16) ((*srcpix++ * yfrac) >> 16);
            }
            ycounter = yspace - yfrac;
        }
        srcpix += srcdiff;
    } /* for (int y = 0; y < srcheight; y++) */

    /* free the temporary memory */
    free(templine);
}

/* this function implements a bilinear filter in the X-dimension */
static void filter_expand_X_ONLYC(Uint8 *srcpix, Uint8 *dstpix, int height, int srcpitch, int dstpitch, int srcwidth, int dstwidth)
{
    int dstdiff = dstpitch - (dstwidth * 4);
    int *xidx0, *xmult0, *xmult1;
    int x, y;
    int factorwidth = 4;

    /* Allocate memory for factors */
    xidx0 = malloc(dstwidth * 4);
    if (xidx0 == NULL) return;
    xmult0 = (int *) malloc(dstwidth * factorwidth);
    xmult1 = (int *) malloc(dstwidth * factorwidth);
    if (xmult0 == NULL || xmult1 == NULL)
    {
        free(xidx0);
        if (xmult0) free(xmult0);
        if (xmult1) free(xmult1);
    }

    /* Create multiplier factors and starting indices and put them in arrays */
    for (x = 0; x < dstwidth; x++)
    {
        xidx0[x] = x * (srcwidth - 1) / dstwidth;
        xmult1[x] = 0x10000 * ((x * (srcwidth - 1)) % dstwidth) / dstwidth;
        xmult0[x] = 0x10000 - xmult1[x];
    }

    /* Do the scaling in raster order so we don't trash the cache */
    for (y = 0; y < height; y++)
    {
        Uint8 *srcrow0 = srcpix + y * srcpitch;
        for (x = 0; x < dstwidth; x++)
        {
            Uint8 *src = srcrow0 + xidx0[x] * 4;
            int xm0 = xmult0[x];
            int xm1 = xmult1[x];
            *dstpix++ = (Uint8) (((src[0] * xm0) + (src[4] * xm1)) >> 16);
            *dstpix++ = (Uint8) (((src[1] * xm0) + (src[5] * xm1)) >> 16);
            *dstpix++ = (Uint8) (((src[2] * xm0) + (src[6] * xm1)) >> 16);
            *dstpix++ = (Uint8) (((src[3] * xm0) + (src[7] * xm1)) >> 16);
        }
        dstpix += dstdiff;
    }

    /* free memory */
    free(xidx0);
    free(xmult0);
    free(xmult1);
}

/* this function implements a bilinear filter in the Y-dimension */
static void filter_expand_Y_ONLYC(Uint8 *srcpix, Uint8 *dstpix, int width, int srcpitch, int dstpitch, int srcheight, int dstheight)
{
    int x, y;

    for (y = 0; y < dstheight; y++)
    {
        int yidx0 = y * (srcheight - 1) / dstheight;
        Uint8 *srcrow0 = srcpix + yidx0 * srcpitch;
        Uint8 *srcrow1 = srcrow0 + srcpitch;
        int ymult1 = 0x10000 * ((y * (srcheight - 1)) % dstheight) / dstheight;
        int ymult0 = 0x10000 - ymult1;
        for (x = 0; x < width; x++)
        {
            *dstpix++ = (Uint8) (((*srcrow0++ * ymult0) + (*srcrow1++ * ymult1)) >> 16);
            *dstpix++ = (Uint8) (((*srcrow0++ * ymult0) + (*srcrow1++ * ymult1)) >> 16);
            *dstpix++ = (Uint8) (((*srcrow0++ * ymult0) + (*srcrow1++ * ymult1)) >> 16);
            *dstpix++ = (Uint8) (((*srcrow0++ * ymult0) + (*srcrow1++ * ymult1)) >> 16);
        }
    }
}

#if defined(SCALE_MMX_SUPPORT)
static void
smoothscale_init (struct _module_state *st)
{
    if (st->filter_shrink_X == 0)
    {
    if (SDL_HasSSE ())
    {
        st->filter_type = "SSE";
        st->filter_shrink_X = filter_shrink_X_SSE;
        st->filter_shrink_Y = filter_shrink_Y_SSE;
        st->filter_expand_X = filter_expand_X_SSE;
        st->filter_expand_Y = filter_expand_Y_SSE;
    }
    else if (SDL_HasMMX ())
    {
        st->filter_type = "MMX";
        st->filter_shrink_X = filter_shrink_X_MMX;
        st->filter_shrink_Y = filter_shrink_Y_MMX;
        st->filter_expand_X = filter_expand_X_MMX;
        st->filter_expand_Y = filter_expand_Y_MMX;
    }
    else
    {
        st->filter_type = "GENERIC";
        st->filter_shrink_X = filter_shrink_X_ONLYC;
        st->filter_shrink_Y = filter_shrink_Y_ONLYC;
        st->filter_expand_X = filter_expand_X_ONLYC;
        st->filter_expand_Y = filter_expand_Y_ONLYC;
    }
    }
}
#endif

static void convert_24_32(Uint8 *srcpix, int srcpitch, Uint8 *dstpix, int dstpitch, int width, int height)
{
    int srcdiff = srcpitch - (width * 3);
    int dstdiff = dstpitch - (width * 4);
    int x, y;

    for (y = 0; y < height; y++)
    {
        for (x = 0; x < width; x++)
        {
            *dstpix++ = *srcpix++;
            *dstpix++ = *srcpix++;
            *dstpix++ = *srcpix++;
            *dstpix++ = 0xff;
        }
        srcpix += srcdiff;
        dstpix += dstdiff;
    }
}

static void convert_32_24(Uint8 *srcpix, int srcpitch, Uint8 *dstpix, int dstpitch, int width, int height)
{
    int srcdiff = srcpitch - (width * 4);
    int dstdiff = dstpitch - (width * 3);
    int x, y;

    for (y = 0; y < height; y++)
    {
        for (x = 0; x < width; x++)
        {
            *dstpix++ = *srcpix++;
            *dstpix++ = *srcpix++;
            *dstpix++ = *srcpix++;
            srcpix++;
        }
        srcpix += srcdiff;
        dstpix += dstdiff;
    }
}

static void
scalesmooth(SDL_Surface *src, SDL_Surface *dst,
            struct _module_state *st)
{
    Uint8* srcpix = (Uint8*)src->pixels;
    Uint8* dstpix = (Uint8*)dst->pixels;
    Uint8* dst32 = NULL;
    int srcpitch = src->pitch;
    int dstpitch = dst->pitch;

    int srcwidth = src->w;
    int srcheight = src->h;
    int dstwidth = dst->w;
    int dstheight = dst->h;

    int bpp = src->format->BytesPerPixel;

    Uint8 *temppix = NULL;
    int tempwidth=0, temppitch=0, tempheight=0;

    /* convert to 32-bit if necessary */
    if (bpp == 3)
    {
        int newpitch = srcwidth * 4;
        Uint8 *newsrc = (Uint8 *) malloc(newpitch * srcheight);
        if (!newsrc)
            return;
        convert_24_32(srcpix, srcpitch, newsrc, newpitch, srcwidth, srcheight);
        srcpix = newsrc;
        srcpitch = newpitch;
        /* create a destination buffer for the 32-bit result */
        dstpitch = dstwidth << 2;
        dst32 = (Uint8 *) malloc(dstpitch * dstheight);
        if (dst32 == NULL)
        {
            free(srcpix);
            return;
        }
        dstpix = dst32;
    }

    /* Create a temporary processing buffer if we will be scaling both X and Y */
    if (srcwidth != dstwidth && srcheight != dstheight)
    {
        tempwidth = dstwidth;
        temppitch = tempwidth << 2;
        tempheight = srcheight;
        temppix = (Uint8 *) malloc(temppitch * tempheight);
        if (temppix == NULL)
        {
            if (bpp == 3)
            {
                free(srcpix);
                free(dstpix);
            }
            return;
        }
    }

    /* Start the filter by doing X-scaling */
    if (dstwidth < srcwidth) /* shrink */
    {
        if (srcheight != dstheight)
            st->filter_shrink_X(srcpix, temppix, srcheight, srcpitch, temppitch, srcwidth, dstwidth);
        else
            st->filter_shrink_X(srcpix, dstpix, srcheight, srcpitch, dstpitch, srcwidth, dstwidth);
    }
    else if (dstwidth > srcwidth) /* expand */
    {
        if (srcheight != dstheight)
            st->filter_expand_X(srcpix, temppix, srcheight, srcpitch, temppitch, srcwidth, dstwidth);
        else
            st->filter_expand_X(srcpix, dstpix, srcheight, srcpitch, dstpitch, srcwidth, dstwidth);
    }
    /* Now do the Y scale */
    if (dstheight < srcheight) /* shrink */
    {
        if (srcwidth != dstwidth)
            st->filter_shrink_Y(temppix, dstpix, tempwidth, temppitch, dstpitch, srcheight, dstheight);
        else
            st->filter_shrink_Y(srcpix, dstpix, srcwidth, srcpitch, dstpitch, srcheight, dstheight);
    }
    else if (dstheight > srcheight)  /* expand */
    {
        if (srcwidth != dstwidth)
            st->filter_expand_Y(temppix, dstpix, tempwidth, temppitch, dstpitch, srcheight, dstheight);
        else
            st->filter_expand_Y(srcpix, dstpix, srcwidth, srcpitch, dstpitch, srcheight, dstheight);
    }

    /* Convert back to 24-bit if necessary */
    if (bpp == 3)
    {
        convert_32_24(dst32, dstpitch, (Uint8*)dst->pixels, dst->pitch, dstwidth, dstheight);
        free(dst32);
        dst32 = NULL;
        free(srcpix);
        srcpix = NULL;
    }
    /* free temporary buffer if necessary */
    if (temppix != NULL)
        free(temppix);

}


static PyObject* surf_scalesmooth(PyObject* self, PyObject* arg)
{
    PyObject *surfobj, *surfobj2;
    SDL_Surface* surf, *newsurf;
    int width, height, bpp;
    surfobj2 = NULL;

    /*get all the arguments*/
    if (!PyArg_ParseTuple (arg, "O!(ii)|O!", &PySurface_Type, &surfobj,
                           &width, &height, &PySurface_Type, &surfobj2))
        return NULL;

    if (width < 0 || height < 0)
        return RAISE (PyExc_ValueError, "Cannot scale to negative size");

    surf = PySurface_AsSurface (surfobj);

    bpp = surf->format->BytesPerPixel;
    if(bpp < 3 || bpp > 4)
        return RAISE(PyExc_ValueError, "Only 24-bit or 32-bit surfaces can be smoothly scaled");


    if (!surfobj2)
    {
        newsurf = newsurf_fromsurf (surf, width, height);
        if (!newsurf)
            return NULL;
    }
    else
        newsurf = PySurface_AsSurface (surfobj2);

    /* check to see if the size is twice as big. */
    if (newsurf->w != width || newsurf->h != height)
        return RAISE (PyExc_ValueError,
                      "Destination surface not the given width or height.");


    if(((width * bpp + 3) >> 2) > newsurf->pitch)
        return RAISE(PyExc_ValueError, "SDL Error: destination surface pitch not 4-byte aligned.");


    if(width && height)
    {
        SDL_LockSurface(newsurf);
        PySurface_Lock(surfobj);
        Py_BEGIN_ALLOW_THREADS;

        /* handle trivial case */
        if (surf->w == width && surf->h == height) {
            int y;
            for (y = 0; y < height; y++) {
                memcpy((Uint8*)newsurf->pixels + y * newsurf->pitch,
                       (Uint8*)surf->pixels + y * surf->pitch, width * bpp);
            }
        }
        else {
            scalesmooth(surf, newsurf, GETSTATE (self));
        }
        Py_END_ALLOW_THREADS;

        PySurface_Unlock(surfobj);
        SDL_UnlockSurface(newsurf);
    }

    if (surfobj2)
    {
        Py_INCREF (surfobj2);
        return surfobj2;
    }
    else
        return PySurface_New (newsurf);

}

static PyObject *
surf_get_smoothscale_backend (PyObject *self)
{
    return Text_FromUTF8 (GETSTATE (self)->filter_type);
}

static  PyObject *
surf_set_smoothscale_backend (PyObject *self, PyObject *args, PyObject *kwds)
{
    struct _module_state *st = GETSTATE (self);
    char *keywords[] = {"type", NULL};
    const char *type;

    if (!PyArg_ParseTupleAndKeywords (args, kwds, "s:set_smoothscale_backend",
                                      keywords, &type))
    {
        return NULL;
    }

#if defined(SCALE_MMX_SUPPORT)
    if (strcmp (type, "GENERIC") == 0)
    {
        st->filter_type = "GENERIC";
        st->filter_shrink_X = filter_shrink_X_ONLYC;
        st->filter_shrink_Y = filter_shrink_Y_ONLYC;
        st->filter_expand_X = filter_expand_X_ONLYC;
        st->filter_expand_Y = filter_expand_Y_ONLYC;
    }
    else if (strcmp (type, "MMX") == 0)
    {
        if (!SDL_HasMMX ())
        {
            return RAISE (PyExc_ValueError,
                          "MMX not supported on this machine");
        }
        st->filter_type = "MMX";
        st->filter_shrink_X = filter_shrink_X_MMX;
        st->filter_shrink_Y = filter_shrink_Y_MMX;
        st->filter_expand_X = filter_expand_X_MMX;
        st->filter_expand_Y = filter_expand_Y_MMX;
    }
    else if (strcmp (type, "SSE") == 0)
    {
        if (!SDL_HasSSE ())
        {
            return RAISE (PyExc_ValueError,
                          "SSE not supported on this machine");
        }
        st->filter_type = "SSE";
        st->filter_shrink_X = filter_shrink_X_SSE;
        st->filter_shrink_Y = filter_shrink_Y_SSE;
        st->filter_expand_X = filter_expand_X_SSE;
        st->filter_expand_Y = filter_expand_Y_SSE;
    }
    else
    {
        return PyErr_Format (PyExc_ValueError,
                             "Unknown backend type %s", type);
    }
    Py_RETURN_NONE;
#else /* Not an x86 processor */
    if (strcmp (type, "GENERIC") != 0)
    {
        if (strcmp (st->filter_type, "MMX") == 0 ||
            strcmp (st->filter_type, "SSE") == 0    )
        {
            return PyErr_Format (PyExc_ValueError,
                                 "%s not supported on this machine", type);
        }
        return PyErr_Format (PyExc_ValueError,
                             "Unknown backend type %s", type);
    }
    Py_RETURN_NONE;
#endif /* defined(SCALE_MMX_SUPPORT) */
}


static int get_threshold (SDL_Surface *destsurf, SDL_Surface *surf,
                          SDL_Surface *surf2, Uint32 color,  Uint32 threshold,
                          Uint32 diff_color, int change_return, int inverse)
{
    int x, y, result, similar, rshift, gshift, bshift, rshift2, gshift2, bshift2;
    int rloss, gloss, bloss, rloss2, gloss2, bloss2;
    Uint8 *pixels, *destpixels, *pixels2;
    SDL_Rect sdlrect;
    SDL_PixelFormat *format, *destformat, *format2;
    Uint32 the_color, the_color2, rmask, gmask, bmask, rmask2, gmask2, bmask2;
    Uint8 *pix, *byte_buf;
    Uint8 r, g, b, a;
    Uint8 dr, dg, db, da;
    Uint8 tr, tg, tb, ta;

    similar = 0;
    pixels = (Uint8 *) surf->pixels;
    format = surf->format;
    rmask = format->Rmask;
    gmask = format->Gmask;
    bmask = format->Bmask;
    rshift = format->Rshift;
    gshift = format->Gshift;
    bshift = format->Bshift;
    rloss = format->Rloss;
    gloss = format->Gloss;
    bloss = format->Bloss;

    if(change_return) {
        sdlrect.x = sdlrect.y = 0;
        sdlrect.w = destsurf->w;
        sdlrect.h = destsurf->h;
        destpixels = (Uint8 *) destsurf->pixels;
        destformat = destsurf->format;
        result = SDL_FillRect (destsurf, &sdlrect, diff_color);
    } else { /* make gcc stop complaining */
        destpixels = NULL;
        destformat = NULL;
    }

    if(surf2) {
        format2 = surf2->format;
        rmask2 = format2->Rmask;
        gmask2 = format2->Gmask;
        bmask2 = format2->Bmask;
        rshift2 = format2->Rshift;
        gshift2 = format2->Gshift;
        bshift2 = format2->Bshift;
        rloss2 = format2->Rloss;
        gloss2 = format2->Gloss;
        bloss2 = format2->Bloss;
        pixels2 = (Uint8 *) surf2->pixels;
    } else { /* make gcc stop complaining */
        rmask2 = gmask2 = bmask2 = 0;
        rshift2 = gshift2 = bshift2 = 0;
        rloss2 = gloss2 = bloss2 = 0;
        format2 = NULL;
        pixels2 = NULL;
    }

    SDL_GetRGBA (color, format, &r, &g, &b, &a);
    SDL_GetRGBA (threshold, format, &tr, &tg, &tb, &ta);
    SDL_GetRGBA (diff_color, format, &dr, &dg, &db, &da);

    for(y=0; y < surf->h; y++) {
        pixels = (Uint8 *) surf->pixels + y*surf->pitch;
        if (surf2) {
            pixels2 = (Uint8 *) surf2->pixels + y*surf2->pitch;
        }
        for(x=0; x < surf->w; x++) {
            /* the_color = surf->get_at(x,y) */
            switch (format->BytesPerPixel)
            {
            case 1:
                the_color = (Uint32)*((Uint8 *) pixels);
                pixels++;
                break;
            case 2:
                the_color = (Uint32)*((Uint16 *) pixels);
                pixels += 2;
                break;
            case 3:
                pix = ((Uint8 *) pixels);
                pixels += 3;
#if SDL_BYTEORDER == SDL_LIL_ENDIAN
                the_color = (pix[0]) + (pix[1] << 8) + (pix[2] << 16);
#else
                the_color = (pix[2]) + (pix[1] << 8) + (pix[0] << 16);
#endif
                break;
            default:                  /* case 4: */
                the_color = *((Uint32 *) pixels);
                pixels += 4;
                break;
            }

            if (surf2) {
                switch (format2->BytesPerPixel) {
                case 1:
                    the_color2 = (Uint32)*((Uint8 *) pixels2);
                    pixels2++;
                    break;
                case 2:
                    the_color2 = (Uint32)*((Uint16 *) pixels2);
                    pixels2 += 2;
                    break;
                case 3:
                    pix = ((Uint8 *) pixels2);
                    pixels2 += 3;
#if SDL_BYTEORDER == SDL_LIL_ENDIAN
                    the_color2 = (pix[0]) + (pix[1] << 8) + (pix[2] << 16);
#else
                    the_color2 = (pix[2]) + (pix[1] << 8) + (pix[0] << 16);
#endif
                    break;
                default:                  /* case 4: */
                    the_color2 = *((Uint32 *) pixels2);
                    pixels2 += 4;
                    break;
                }

                if (((abs((((the_color2 & rmask2) >> rshift2) << rloss2) - (((the_color & rmask) >> rshift) << rloss)) <= tr) &
                     (abs((((the_color2 & gmask2) >> gshift2) << gloss2) - (((the_color & gmask) >> gshift) << gloss)) <= tg) &
                     (abs((((the_color2 & bmask2) >> bshift2) << bloss2) - (((the_color & bmask) >> bshift) << bloss)) <= tb))
                    ^ inverse) {
                    /* this pixel is within the threshold of the pixel in the
                       other surface. */
                    if (change_return == 2) {
                        /* change the pixel to the color from the first surface.  */

                        /* destsurf->set_at((x,y), the_color) */
                        switch (destformat->BytesPerPixel) {
                        case 1:
                            *((Uint8 *) destpixels + y * destsurf->pitch + x) = (Uint8) the_color;
                            break;
                        case 2:
                            *((Uint16 *) (destpixels + y * destsurf->pitch) + x) = (Uint16) the_color;
                            break;
                        case 3:
                            byte_buf = (Uint8 *) (destpixels + y * destsurf->pitch) + x * 3;
#if (SDL_BYTEORDER == SDL_LIL_ENDIAN)
                            *(byte_buf + (destformat->Rshift >> 3)) = (Uint8) (the_color >> 16);
                            *(byte_buf + (destformat->Gshift >> 3)) = (Uint8) (the_color >> 8);
                            *(byte_buf + (destformat->Bshift >> 3)) = (Uint8) the_color;
#else
                            *(byte_buf + 2 - (destformat->Rshift >> 3)) = (Uint8) (the_color >> 16);
                            *(byte_buf + 2 - (destformat->Gshift >> 3)) = (Uint8) (the_color >> 8);
                            *(byte_buf + 2 - (destformat->Bshift >> 3)) = (Uint8) the_color;
#endif
                            break;
                        default:                  /* case 4: */
                            *((Uint32 *) (destpixels + y * destsurf->pitch) + x) = the_color;
                            break;
                        }
                    }
                    else if (change_return == 1) {
                        /* change the pixel to color.  */
                        /* destsurf->set_at((x,y), color) */
                        switch (destformat->BytesPerPixel) {
                        case 1:
                            *((Uint8 *) destpixels + y * destsurf->pitch + x) = (Uint8) color;
                            break;
                        case 2:
                            *((Uint16 *) (destpixels + y * destsurf->pitch) + x) = (Uint16) color;
                            break;
                        case 3:
                            byte_buf = (Uint8 *) (destpixels + y * destsurf->pitch) + x * 3;
#if (SDL_BYTEORDER == SDL_LIL_ENDIAN)
                            *(byte_buf + (destformat->Rshift >> 3)) = (Uint8) (color >> 16);
                            *(byte_buf + (destformat->Gshift >> 3)) = (Uint8) (color >> 8);
                            *(byte_buf + (destformat->Bshift >> 3)) = (Uint8) color;
#else
                            *(byte_buf + 2 - (destformat->Rshift >> 3)) = (Uint8) (color >> 16);
                            *(byte_buf + 2 - (destformat->Gshift >> 3)) = (Uint8) (color >> 8);
                            *(byte_buf + 2 - (destformat->Bshift >> 3)) = (Uint8) color;
#endif
                            break;
                        default:                  /* case 4: */
                            *((Uint32 *) (destpixels + y * destsurf->pitch) + x) = color;
                            break;
                        }
                    }

                    similar++;
                }

            } else if (((abs((((the_color & rmask) >> rshift) << rloss) - r) <= tr) &
                        (abs((((the_color & gmask) >> gshift) << gloss) - g) <= tg) &
                        (abs((((the_color & bmask) >> bshift) << bloss) - b) <= tb))
                       ^ inverse) {

                /* Comparing the threshold against the color. */

                /* this pixel is within the threshold. */
                if (change_return == 2) {
                    /* destsurf->set_at((x,y), the_color) */
                    switch (destformat->BytesPerPixel)
                    {
                    case 1:
                        *((Uint8 *) destpixels + y * destsurf->pitch + x) = (Uint8) the_color;
                        break;
                    case 2:
                        *((Uint16 *) (destpixels + y * destsurf->pitch) + x) = (Uint16) the_color;
                        break;
                    case 3:
                        byte_buf = (Uint8 *) (destpixels + y * destsurf->pitch) + x * 3;
#if (SDL_BYTEORDER == SDL_LIL_ENDIAN)
                        *(byte_buf + (destformat->Rshift >> 3)) = (Uint8) (the_color >> 16);
                        *(byte_buf + (destformat->Gshift >> 3)) = (Uint8) (the_color >> 8);
                        *(byte_buf + (destformat->Bshift >> 3)) = (Uint8) the_color;
#else
                        *(byte_buf + 2 - (destformat->Rshift >> 3)) = (Uint8) (the_color >> 16);
                        *(byte_buf + 2 - (destformat->Gshift >> 3)) = (Uint8) (the_color >> 8);
                        *(byte_buf + 2 - (destformat->Bshift >> 3)) = (Uint8) the_color;
#endif
                        break;
                    default:                  /* case 4: */
                        *((Uint32 *) (destpixels + y * destsurf->pitch) + x) = the_color;
                        break;
                    }
                }
                else if (change_return == 1) {

                    /* change the pixel to color.  */
                    /* destsurf->set_at((x,y), color) */
                    switch (destformat->BytesPerPixel)
                    {
                    case 1:
                        *((Uint8 *) destpixels + y * destsurf->pitch + x) = (Uint8) color;
                        break;
                    case 2:
                        *((Uint16 *) (destpixels + y * destsurf->pitch) + x) = (Uint16) color;
                        break;
                    case 3:
                        byte_buf = (Uint8 *) (destpixels + y * destsurf->pitch) + x * 3;
#if (SDL_BYTEORDER == SDL_LIL_ENDIAN)
                        *(byte_buf + (destformat->Rshift >> 3)) = (Uint8) (color >> 16);
                        *(byte_buf + (destformat->Gshift >> 3)) = (Uint8) (color >> 8);
                        *(byte_buf + (destformat->Bshift >> 3)) = (Uint8) color;
#else
                        *(byte_buf + 2 - (destformat->Rshift >> 3)) = (Uint8) (color >> 16);
                        *(byte_buf + 2 - (destformat->Gshift >> 3)) = (Uint8) (color >> 8);
                        *(byte_buf + 2 - (destformat->Bshift >> 3)) = (Uint8) color;
#endif
                        break;
                    default:                  /* case 4: */
                        *((Uint32 *) (destpixels + y * destsurf->pitch) + x) = color;
                        break;
                    }
                }

                similar++;
            }
        }
    }
    return similar;
}




static PyObject* surf_threshold(PyObject* self, PyObject* arg)
{
    PyObject *surfobj, *surfobj2 = NULL, *surfobj3 = NULL;
    SDL_Surface* surf = NULL, *destsurf = NULL, *surf2 = NULL;
    int bpp, change_return = 1, inverse = 0;
    int num_threshold_pixels = 0;

    PyObject *rgba_obj_color;
    PyObject *rgba_obj_threshold = NULL;
    PyObject *rgba_obj_diff_color = NULL;
    Uint8 rgba_color[4];
    Uint8 rgba_threshold[4] = {0, 0, 0, 255};
    Uint8 rgba_diff_color[4] = {0, 0, 0, 255};

    Uint32 color;
    Uint32 color_threshold;
    Uint32 color_diff_color;

    /*get all the arguments*/
    if (!PyArg_ParseTuple (arg, "O!O!O|OOiO!i", &PySurface_Type, &surfobj,
                           &PySurface_Type, &surfobj2,
                           &rgba_obj_color,  &rgba_obj_threshold, &rgba_obj_diff_color,
                           &change_return,
                           &PySurface_Type, &surfobj3, &inverse))
        return NULL;


    destsurf = PySurface_AsSurface (surfobj);
    surf = PySurface_AsSurface (surfobj2);
    if(surfobj3) {
        surf2 = PySurface_AsSurface (surfobj3);
    }



    if (PyInt_Check (rgba_obj_color)) {
        color = (Uint32) PyInt_AsLong (rgba_obj_color);
    } else if (PyLong_Check (rgba_obj_color)) {
        color = (Uint32) PyLong_AsUnsignedLong (rgba_obj_color);
    }
    else if (RGBAFromColorObj (rgba_obj_color, rgba_color)) {
        color = SDL_MapRGBA (surf->format, rgba_color[0], rgba_color[1],
            rgba_color[2], rgba_color[3]);
    } else {
        return RAISE (PyExc_TypeError, "invalid color argument");
    }

    if(rgba_obj_threshold) {

        if (PyInt_Check (rgba_obj_threshold))
            color_threshold = (Uint32) PyInt_AsLong (rgba_obj_threshold);
        else if (PyLong_Check (rgba_obj_threshold))
            color_threshold = (Uint32) PyLong_AsUnsignedLong
                (rgba_obj_threshold);
        else if (RGBAFromColorObj (rgba_obj_threshold, rgba_threshold))
            color_threshold = SDL_MapRGBA (surf->format,
                                           rgba_threshold[0],
                                           rgba_threshold[1],
                                           rgba_threshold[2],
                                           rgba_threshold[3]);
        else
            return RAISE (PyExc_TypeError, "invalid threshold argument");

    } else {
        color_threshold = SDL_MapRGBA (surf->format,
                                       rgba_threshold[0],
                                       rgba_threshold[1],
                                       rgba_threshold[2],
                                       rgba_threshold[3]);
    }

    if(rgba_obj_diff_color) {

        if (PyInt_Check (rgba_obj_diff_color))
            color_diff_color = (Uint32) PyInt_AsLong (rgba_obj_diff_color);
        else if (PyLong_Check (rgba_obj_diff_color))
            color_diff_color = (Uint32) PyLong_AsUnsignedLong
                (rgba_obj_diff_color);
        else if (RGBAFromColorObj (rgba_obj_diff_color, rgba_diff_color))
            color_diff_color = SDL_MapRGBA (surf->format,
                                            rgba_diff_color[0],
                                            rgba_diff_color[1],
                                            rgba_diff_color[2],
                                            rgba_diff_color[3]);
        else
            return RAISE (PyExc_TypeError, "invalid diff_color argument");
    } else {
        color_diff_color = SDL_MapRGBA (surf->format,
                                        rgba_diff_color[0],
                                        rgba_diff_color[1],
                                        rgba_diff_color[2],
                                        rgba_diff_color[3]);
    }

    bpp = surf->format->BytesPerPixel;

    PySurface_Lock(surfobj);
    PySurface_Lock(surfobj2);

    if(surfobj3) {
        PySurface_Lock(surfobj3);
    }
    Py_BEGIN_ALLOW_THREADS;


    num_threshold_pixels = get_threshold (destsurf,
                                          surf,
                                          surf2,
                                          color,
                                          color_threshold,
                                          color_diff_color,
                                          change_return,
                                          inverse);


    Py_END_ALLOW_THREADS;

    PySurface_Unlock(surfobj);
    PySurface_Unlock(surfobj2);
    if(surfobj3) {
        PySurface_Unlock(surfobj3);
    }

    return PyInt_FromLong (num_threshold_pixels);
}



/*

TODO:
add_4
sub_4
mul_4
clamp_4

*/


#define SURF_GET_AT(p_color, p_surf, p_x, p_y, p_pixels, p_format, p_pix) \
        switch (p_format->BytesPerPixel) \
        { \
        case 1: \
            p_color = (Uint32)*((Uint8 *) (p_pixels) + (p_y) * p_surf->pitch + (p_x)); \
            break; \
        case 2: \
            p_color = (Uint32)*((Uint16 *) ((p_pixels) + (p_y) * p_surf->pitch) + (p_x)); \
            break; \
        case 3: \
            p_pix = ((Uint8 *) (p_pixels + (p_y) * p_surf->pitch) + (p_x) * 3); \
            p_color = (SDL_BYTEORDER == SDL_LIL_ENDIAN) ? \
                      (p_pix[0]) + (p_pix[1] << 8) + (p_pix[2] << 16) : \
                      (p_pix[2]) + (p_pix[1] << 8) + (p_pix[0] << 16); \
            break; \
        default:                  /* case 4: */ \
            p_color = *((Uint32 *) (p_pixels + (p_y) * p_surf->pitch) + (p_x)); \
            break; \
        } \



#if (SDL_BYTEORDER == SDL_LIL_ENDIAN)

#define SURF_SET_AT(p_color, p_surf, p_x, p_y, p_pixels, p_format, p_byte_buf) \
        switch (p_format->BytesPerPixel) \
        { \
        case 1: \
            *((Uint8 *) p_pixels + (p_y) * p_surf->pitch + (p_x)) = (Uint8) p_color; \
            break; \
        case 2: \
            *((Uint16 *) (p_pixels + (p_y) * p_surf->pitch) + (p_x)) = (Uint16) p_color; \
            break; \
        case 3: \
            p_byte_buf = (Uint8 *) (p_pixels + (p_y) * p_surf->pitch) + (p_x) * 3; \
            *(p_byte_buf + (p_format->Rshift >> 3)) = (Uint8) (p_color >> 16); \
            *(p_byte_buf + (p_format->Gshift >> 3)) = (Uint8) (p_color >> 8); \
            *(p_byte_buf + (p_format->Bshift >> 3)) = (Uint8) p_color; \
            break; \
        default:                   \
            *((Uint32 *) (p_pixels + (p_y) * p_surf->pitch) + (p_x)) = p_color; \
            break; \
        } \

#else

#define SURF_SET_AT(p_color, p_surf, p_x, p_y, p_pixels, p_format, p_byte_buf) \
        switch (p_format->BytesPerPixel) \
        { \
        case 1: \
            *((Uint8 *) p_pixels + (p_y) * p_surf->pitch + (p_x)) = (Uint8) p_color; \
            break; \
        case 2: \
            *((Uint16 *) (p_pixels + (p_y) * p_surf->pitch) + (p_x)) = (Uint16) p_color; \
            break; \
        case 3: \
            p_byte_buf = (Uint8 *) (p_pixels + (p_y) * p_surf->pitch) + (p_x) * 3; \
            *(p_byte_buf + 2 - (p_format->Rshift >> 3)) = (Uint8) (p_color >> 16); \
            *(p_byte_buf + 2 - (p_format->Gshift >> 3)) = (Uint8) (p_color >> 8); \
            *(p_byte_buf + 2 - (p_format->Bshift >> 3)) = (Uint8) p_color; \
            break; \
        default:                   \
            *((Uint32 *) (p_pixels + (p_y) * p_surf->pitch) + (p_x)) = p_color; \
            break; \
        } \

#endif








/*
number to use for missing samples
*/
#define LAPLACIAN_NUM 0xFFFFFFFF



void laplacian(SDL_Surface *surf, SDL_Surface *destsurf) {

    int ii;
    int x,y,height,width;

    Uint32 sample[9];
    //Uint32 total[4];
    int total[4];

    Uint8 c1r, c1g, c1b, c1a;
    //Uint32 c1r, c1g, c1b, c1a;
    Uint8 acolor[4];

    Uint32 the_color;

    int atmp0;
    int atmp1;
    int atmp2;
    int atmp3;

    SDL_PixelFormat *format, *destformat;
    Uint8 *pixels, *destpixels;
    Uint8 *pix;

    Uint8 *byte_buf;


    height = surf->h;
    width = surf->w;


    pixels = (Uint8 *) surf->pixels;
    format = surf->format;

    destpixels = (Uint8 *) destsurf->pixels;
    destformat = destsurf->format;

/*
    -1 -1 -1
    -1  8 -1
    -1 -1 -1

    col = (sample[4] * 8) - (sample[0] + sample[1] + sample[2] +
                             sample[3] +             sample[5] +
                             sample[6] + sample[7] + sample[8])

    [(-1,-1), (0,-1), (1,-1),     (-1,0), (0,0), (1,0),     (-1,1), (0,1), (1,1)]

*/

    for(y=0;y<height;y++) {
        for(x=0;x<width;x++) {

            // Need to bounds check these accesses.

            if(y > 0) {
                if(x>0) {
                    SURF_GET_AT(sample[0], surf, x+ -1, y+ -1, pixels, format, pix);
                }

                SURF_GET_AT(sample[1], surf, x+  0, y+ -1, pixels, format, pix);

                if(x+1<width) {
                    SURF_GET_AT(sample[2], surf, x+  1, y+ -1, pixels, format, pix);
                }
            } else {
                sample[0] = LAPLACIAN_NUM;
                sample[1] = LAPLACIAN_NUM;
                sample[2] = LAPLACIAN_NUM;
            }

            if(x>0) {
                SURF_GET_AT(sample[3], surf, x+ -1, y+  0, pixels, format, pix);
            } else {
                sample[3] = LAPLACIAN_NUM;
            }


            //SURF_GET_AT(sample[4], surf, x+0 , y+0);
            sample[4] = 0;

            if(x+1<width) {
                SURF_GET_AT(sample[5], surf, x+  1, y+  0, pixels, format, pix);
            } else {
                sample[5] = LAPLACIAN_NUM;
            }

            if(y+1 < height) {

                if(x>0) {
                    SURF_GET_AT(sample[6], surf, x+ -1, y+  1, pixels, format, pix);
                }

                SURF_GET_AT(sample[7], surf, x+  0, y+  1, pixels, format, pix);

                if(x+1<width) {
                    SURF_GET_AT(sample[8], surf, x+  1, y+  1, pixels, format, pix);
                }
            } else {
                sample[6] = LAPLACIAN_NUM;
                sample[7] = LAPLACIAN_NUM;
                sample[8] = LAPLACIAN_NUM;
            }


            total[0] = 0; total[1] = 0; total[2] = 0; total[3] = 0;

            for(ii =0; ii<9; ii++) {
                SDL_GetRGBA (sample[ii], format, &c1r, &c1g, &c1b, &c1a);
                total[0] += c1r; total[1] += c1g; total[2] += c1b; total[3] += c1a;
            }


            SURF_GET_AT(sample[4], surf, x, y, pixels, format, pix);

            SDL_GetRGBA (sample[4], format, &c1r, &c1g, &c1b, &c1a);

            // cast on the right to a signed int, and then clamp to 0-255.

            //atmp = c1r * 8


            atmp0 = c1r * 8;
            acolor[0] = MIN(MAX(atmp0 - total[0], 0), 255);
            atmp1 = c1g * 8;
            acolor[1] = MIN(MAX(atmp1 - total[1], 0), 255);
            atmp2 = c1b * 8;
            acolor[2] = MIN(MAX(atmp2 - total[2], 0), 255);
            atmp3 = c1a * 8;
            acolor[3] = MIN(MAX(atmp3 - total[3], 0), 255);

            //printf("%d;;%d;;%d;;  ", atmp0, acolor[0],total[0]);


            //printf("%d,%d,%d,%d;;  \n", acolor[0], acolor[1], acolor[2], acolor[3]);

            //the_color = (Uint32)acolor;
            //the_color = 0x00000000;



            // cast on the right to Uint32, and then clamp to 255.

            the_color = SDL_MapRGBA (surf->format, acolor[0], acolor[1], acolor[2], acolor[3]);




            // set_at(destsurf, color, x,y);

            switch (destformat->BytesPerPixel)
            {
            case 1:
                *((Uint8 *) destpixels + y * destsurf->pitch + x) = (Uint8) the_color;
                break;
            case 2:
                *((Uint16 *) (destpixels + y * destsurf->pitch) + x) = (Uint16) the_color;
                break;
            case 3:
                byte_buf = (Uint8 *) (destpixels + y * destsurf->pitch) + x * 3;
#if (SDL_BYTEORDER == SDL_LIL_ENDIAN)
                *(byte_buf + (destformat->Rshift >> 3)) = (Uint8) (the_color >> 16);
                *(byte_buf + (destformat->Gshift >> 3)) = (Uint8) (the_color >> 8);
                *(byte_buf + (destformat->Bshift >> 3)) = (Uint8) the_color;
#else
                *(byte_buf + 2 - (destformat->Rshift >> 3)) = (Uint8) (the_color >> 16);
                *(byte_buf + 2 - (destformat->Gshift >> 3)) = (Uint8) (the_color >> 8);
                *(byte_buf + 2 - (destformat->Bshift >> 3)) = (Uint8) the_color;
#endif
                break;
            default:
                *((Uint32 *) (destpixels + y * destsurf->pitch) + x) = the_color;
                break;
            }



        }
    }



}











static PyObject*
surf_laplacian (PyObject* self, PyObject* arg)
{
    PyObject *surfobj, *surfobj2;
    SDL_Surface *surf;
    SDL_Surface *newsurf;
    int width, height;
    surfobj2 = NULL;

    /*get all the arguments*/
    if (!PyArg_ParseTuple (arg, "O!|O!", &PySurface_Type, &surfobj,
                           &PySurface_Type, &surfobj2))
        return NULL;

    surf = PySurface_AsSurface (surfobj);

    /* if the second surface is not there, then make a new one. */

    if (!surfobj2)
    {
        width = surf->w;
        height = surf->h;

        newsurf = newsurf_fromsurf (surf, width, height);

        if (!newsurf)
            return NULL;
    }
    else
        newsurf = PySurface_AsSurface (surfobj2);

    /* check to see if the size is the correct size. */
    if (newsurf->w != (surf->w) || newsurf->h != (surf->h))
        return RAISE (PyExc_ValueError, "Destination surface not the same size.");

    /* check to see if the format of the surface is the same. */
    if (surf->format->BytesPerPixel != newsurf->format->BytesPerPixel)
        return RAISE (PyExc_ValueError,
                      "Source and destination surfaces need the same format.");

    SDL_LockSurface (newsurf);
    SDL_LockSurface (surf);

    Py_BEGIN_ALLOW_THREADS;
    laplacian (surf, newsurf);
    Py_END_ALLOW_THREADS;

    SDL_UnlockSurface (surf);
    SDL_UnlockSurface (newsurf);

    if (surfobj2)
    {
        Py_INCREF (surfobj2);
        return surfobj2;
    }
    else
        return PySurface_New (newsurf);
}




int average_surfaces(SDL_Surface **surfaces,
                     int num_surfaces,
                     SDL_Surface *destsurf,
                     int palette_colors) {
    /*
        returns the average surface from the ones given.

        All surfaces need to be the same size.

        palette_colors - if true we average the colors in palette, otherwise we
            average the pixel values.  This is useful if the surface is
            actually greyscale colors, and not palette colors.

    */


    Uint32 *accumulate;
    Uint32 *the_idx;
    Uint32 the_color;
    SDL_Surface *surf;
    int height, width, x, y, surf_idx;

    float div_inv;





    SDL_PixelFormat *format, *destformat;
    Uint8 *pixels, *destpixels;
    Uint8 *pix;
    Uint8 *byte_buf;

    Uint32 rmask, gmask, bmask;
    int rshift, gshift, bshift, rloss, gloss, bloss;
    int num_elements;

    if(!num_surfaces) { return 0; }

    height = surfaces[0]->h;
    width = surfaces[0]->w;

    destpixels = (Uint8 *) destsurf->pixels;
    destformat = destsurf->format;


    /* allocate an array to accumulate them all.

    If we're using 1 byte per pixel, then only need to average on that much.
    */

    if((destformat->BytesPerPixel == 1) &&
       (destformat->palette) &&
       (!palette_colors)) {
        num_elements = 1;
    } else {
        num_elements = 3;
    }

    accumulate = (Uint32 *) calloc(1, sizeof(Uint32) * height * width * num_elements );



    if(!accumulate) { return -1; }


    /* add up the r,g,b from all the surfaces. */

    for(surf_idx=0;surf_idx < num_surfaces;surf_idx++) {
        surf = surfaces[surf_idx];

        pixels = (Uint8 *) surf->pixels;
        format = surf->format;
        rmask = format->Rmask;
        gmask = format->Gmask;
        bmask = format->Bmask;
        rshift = format->Rshift;
        gshift = format->Gshift;
        bshift = format->Bshift;
        rloss = format->Rloss;
        gloss = format->Gloss;
        bloss = format->Bloss;

        the_idx = accumulate;
        /* If palette surface, we use a different code path... */

        if((format->BytesPerPixel == 1 && destformat->BytesPerPixel == 1)
            && (format->palette) && (destformat->palette) && (!palette_colors)
          ) {
            /*
            This is useful if the surface is actually greyscale colors,
            and not palette colors.
            */
            for(y=0;y<height;y++) {
                for(x=0;x<width;x++) {
                    SURF_GET_AT(the_color, surf, x, y, pixels, format, pix);
                    *(the_idx) += the_color;
                    the_idx++;
                }
            }


        } else {
            /* TODO: This doesn't work correctly for palette surfaces yet, when the
                    source is paletted.  Probably need to use something
                    like GET_PIXELVALS_1 from surface.h
            */


            /* for non palette surfaces, we do this... */
            for(y=0;y<height;y++) {
                for(x=0;x<width;x++) {
                    SURF_GET_AT(the_color, surf, x, y, pixels, format, pix);

                    *(the_idx) += ((the_color & rmask) >> rshift) << rloss;
                    *(the_idx + 1) += ((the_color & gmask) >> gshift) << gloss;
                    *(the_idx + 2) += ((the_color & bmask) >> bshift) << bloss;
                    the_idx += 3;
                }
            }
        }



    }


    /* blit the accumulated array back to the destination surface. */


    div_inv = (float) (1.0L / (num_surfaces));

    the_idx = accumulate;

    if(num_elements == 1 && (!palette_colors)) {
        /* this is where we are using the palette surface without using its
        colors from the palette.
        */
        for(y=0;y<height;y++) {
            for(x=0;x<width;x++) {
                the_color = (*(the_idx) * div_inv + .5f);
                SURF_SET_AT(the_color, destsurf, x, y, destpixels, destformat, byte_buf);
                the_idx++;
            }
        }
    /* TODO: will need to handle palette colors.
    */

    } else if (num_elements == 3) {
        for(y=0;y<height;y++) {
            for(x=0;x<width;x++) {

                the_color = SDL_MapRGB (destformat,
                                        (Uint8) (*(the_idx) * div_inv + .5f),
                                        (Uint8) (*(the_idx + 1) * div_inv + .5f),
                                        (Uint8) (*(the_idx + 2) * div_inv + .5f));

                /* TODO: should it take into consideration the output
                    shifts/masks/losses?  Or does SDL_MapRGB do that correctly?

                    *(the_idx) += ((the_color & rmask) >> rshift) << rloss;
                    *(the_idx + 1) += ((the_color & gmask) >> gshift) << gloss;
                    *(the_idx + 2) += ((the_color & bmask) >> bshift) << bloss;
                */

                SURF_SET_AT(the_color, destsurf, x, y, destpixels, destformat, byte_buf);

                the_idx += 3;
            }
        }
    } else {
        free(accumulate);
        return -4;
    }

    free(accumulate);

    return 1;
}










/*
    returns the average surface from the ones given.

    All surfaces need to be the same size.

    palette_colors - if true we average the colors in palette, otherwise we
        average the pixel values.  This is useful if the surface is
        actually greyscale colors, and not palette colors.

*/
static PyObject*
surf_average_surfaces (PyObject* self, PyObject* arg)
{
    PyObject *surfobj2;
    SDL_Surface *surf;
    SDL_Surface *newsurf;
    SDL_Surface **surfaces;
    int width, height;
    int an_error;
    size_t size, loop, loop_up_to;
    int palette_colors = 1;

    PyObject* list, *obj;
    PyObject* ret = NULL;

    an_error = 0;


    surfobj2 = NULL;
    newsurf = NULL;

    if (!PyArg_ParseTuple (arg, "O|O!i", &list, &PySurface_Type, &surfobj2, &palette_colors ))
        return NULL;

    if (!PySequence_Check (list))
        return RAISE (PyExc_TypeError, "Argument must be a sequence of surface objects.");


    size = PySequence_Length (list); /*warning, size could be -1 on error?*/

    if(size < 1)
        return RAISE (PyExc_TypeError, "Needs to be given at least one surface.");


    /* Allocate an array of surface pointers. */

    surfaces = (SDL_Surface **) calloc(1, sizeof(SDL_Surface *) * size);

    if(!surfaces) {
        return RAISE (PyExc_MemoryError, "Not enough memory to store surfaces.\n");
    }


    /* Iterate over 'surfaces' passed in. */



    /* need to get the first surface to see how big it is */

    loop = 0;


    for (loop = 0; loop < size; ++loop)
    {

        obj = PySequence_GetItem (list, loop);

        if(!obj) {
            Py_XDECREF (obj);
            ret = RAISE (PyExc_TypeError, "Needs to be a surface object.");
            an_error = 1;
            break;
        }


        if (!PySurface_Check (obj)) {
            Py_XDECREF (obj);
            ret = RAISE (PyExc_TypeError, "Needs to be a surface object.");
            an_error = 1;
            break;
        }


        surf = PySurface_AsSurface (obj);

        if(!surf) {
            Py_XDECREF (obj);
            ret = RAISE (PyExc_TypeError, "Needs to be a surface object.");
            an_error = 1;
            break;
        }


        if(loop == 0) {
            /* if the second surface is not there, then make a new one. */
            if (!surfobj2) {

                width = surf->w;
                height = surf->h;

                newsurf = newsurf_fromsurf (surf, width, height);

                if (!newsurf) {
                    Py_XDECREF (obj);
                    ret = RAISE (PyExc_ValueError, "Could not create new surface.");
                    an_error = 1;
                    break;
                }
            }
            else
                newsurf = PySurface_AsSurface (surfobj2);


            /* check to see if the size is the correct size. */
            if (newsurf->w != (surf->w) || newsurf->h != (surf->h)) {
                Py_XDECREF (obj);
                ret = RAISE (PyExc_ValueError, "Destination surface not the same size.");
                an_error = 1;
                break;
            }

            /* check to see if the format of the surface is the same. */
            if (surf->format->BytesPerPixel != newsurf->format->BytesPerPixel) {
                Py_XDECREF (obj);
                ret = RAISE (PyExc_ValueError, "Source and destination surfaces need the same format.");
                an_error = 1;
                break;
            }
        }



        /* Copy surface pointer, and also lock surface. */
        SDL_LockSurface (surf);
        surfaces[loop] = surf;

        Py_DECREF (obj);
    }


    loop_up_to = loop;

    if(!an_error) {

        /* Process images, get average surface. */

        SDL_LockSurface (newsurf);

        Py_BEGIN_ALLOW_THREADS;
        average_surfaces (surfaces, size, newsurf, palette_colors);
        Py_END_ALLOW_THREADS;

        SDL_UnlockSurface (newsurf);

        if (surfobj2)
        {
            Py_INCREF (surfobj2);
            ret = surfobj2;
        }
        else {
            ret = PySurface_New (newsurf);
        }
    } else {

    }



    /* cleanup */

    /* unlock the surfaces we got up to. */

    for (loop = 0; loop < loop_up_to; loop++) {
        if(surfaces[loop]) {
            SDL_UnlockSurface (surfaces[loop]);
        }
    }

    free(surfaces);

    return ret;
}


void average_color(SDL_Surface* surf, int x, int y, int width, int height, Uint8* r, Uint8* g, Uint8* b, Uint8* a) {
    Uint32 color, rmask, gmask, bmask, amask;
    Uint8 *pixels, *pix;
    unsigned int rtot, gtot, btot, atot, size, rshift, gshift, bshift, ashift;
    unsigned int rloss, gloss, bloss, aloss;
<<<<<<< HEAD
    int row, col;
=======
    int row, col, width_and_x, height_and_y;
>>>>>>> 8488310a

    SDL_PixelFormat *format;

    format = surf->format;
    rmask = format->Rmask;
    gmask = format->Gmask;
    bmask = format->Bmask;
    amask = format->Amask;
    rshift = format->Rshift;
    gshift = format->Gshift;
    bshift = format->Bshift;
    ashift = format->Ashift;
    rloss = format->Rloss;
    gloss = format->Gloss;
    bloss = format->Bloss;
    aloss = format->Aloss;
    rtot = gtot = btot = atot = 0;

    /* make sure the area specified is within the Surface */
    if ((x + width) > surf->w)
        width = surf->w - x;
    if ((y + height) > surf->h)
        height = surf->h - y;
    if (x < 0)
    {
        width -= (-x);
        x = 0;
    }
    if (y < 0)
    {
        height -= (-y);
        y = 0;
    }

    size = width*height;
    width_and_x = width + x;
    height_and_y = height + y;

    switch (format->BytesPerPixel) {
        case 1:
            for (row = y; row < height_and_y; row++) {
                pixels = (Uint8 *) surf->pixels + row*surf->pitch + x;
                for (col = x; col < width_and_x; col++) {
                    color = (Uint32)*((Uint8 *) pixels);
                    rtot += ((color & rmask) >> rshift) << rloss;
                    gtot += ((color & gmask) >> gshift) << gloss;
                    btot += ((color & bmask) >> bshift) << bloss;
                    atot += ((color & amask) >> ashift) << aloss;
                    pixels++;
                }
            }
            break;
        case 2:
            for (row = y; row < height_and_y; row++) {
                pixels = (Uint8 *) surf->pixels + row*surf->pitch + x*2;
                for (col = x; col < width_and_x; col++) {
                    color = (Uint32)*((Uint16 *) pixels);
                    rtot += ((color & rmask) >> rshift) << rloss;
                    gtot += ((color & gmask) >> gshift) << gloss;
                    btot += ((color & bmask) >> bshift) << bloss;
                    atot += ((color & amask) >> ashift) << aloss;
                    pixels += 2;
                }
            }
            break;
        case 3:
            for (row = y; row < height_and_y; row++) {
                pixels = (Uint8 *) surf->pixels + row*surf->pitch + x*3;
                for (col = x; col < width_and_x; col++) {
                    pix = pixels;
#if SDL_BYTEORDER == SDL_LIL_ENDIAN
                    color = (pix[0]) + (pix[1] << 8) + (pix[2] << 16);
#else
                    color = (pix[2]) + (pix[1] << 8) + (pix[0] << 16);
#endif
                    rtot += ((color & rmask) >> rshift) << rloss;
                    gtot += ((color & gmask) >> gshift) << gloss;
                    btot += ((color & bmask) >> bshift) << bloss;
                    atot += ((color & amask) >> ashift) << aloss;
                    pixels += 3;
                }
            }
            break;
        default:                  /* case 4: */
            for (row = y; row < height_and_y; row++) {
                pixels = (Uint8 *) surf->pixels + row*surf->pitch + x*4;
                for (col = x; col < width_and_x; col++) {
                    color = *(Uint32 *)pixels;
                    rtot += ((color & rmask) >> rshift) << rloss;
                    gtot += ((color & gmask) >> gshift) << gloss;
                    btot += ((color & bmask) >> bshift) << bloss;
                    atot += ((color & amask) >> ashift) << aloss;
                    pixels += 4;
                }
            }
            break;
    }
    *r = rtot/size;
    *g = gtot/size;
    *b = btot/size;
    *a = atot/size;
}

static PyObject* surf_average_color(PyObject* self, PyObject* arg)
{
    PyObject *surfobj, *rectobj = NULL;
    SDL_Surface* surf;
    GAME_Rect* rect, temp;
    Uint8 r, g, b, a;
    int x, y, w, h;

    if (!PyArg_ParseTuple (arg, "O!|O", &PySurface_Type, &surfobj, &rectobj))
        return NULL;

    surf = PySurface_AsSurface (surfobj);
    PySurface_Lock (surfobj);

    if (!rectobj) {
        x = 0;
        y = 0;
        w = surf->w;
        h = surf->h;
    } else {
        if (!(rect = GameRect_FromObject (rectobj, &temp)))
            return RAISE (PyExc_TypeError, "Rect argument is invalid");
        x = rect->x;
        y = rect->y;
        w = rect->w;
        h = rect->h;
    }

    Py_BEGIN_ALLOW_THREADS;
    average_color(surf, x, y, w, h, &r, &g, &b, &a);
    Py_END_ALLOW_THREADS;

    PySurface_Unlock (surfobj);
    return Py_BuildValue ("(bbbb)", r, g, b, a);
}

static PyMethodDef _transform_methods[] =
{
    { "scale", surf_scale, METH_VARARGS, DOC_PYGAMETRANSFORMSCALE },
    { "rotate", surf_rotate, METH_VARARGS, DOC_PYGAMETRANSFORMROTATE },
    { "flip", surf_flip, METH_VARARGS, DOC_PYGAMETRANSFORMFLIP },
    { "rotozoom", surf_rotozoom, METH_VARARGS, DOC_PYGAMETRANSFORMROTOZOOM},
    { "chop", surf_chop, METH_VARARGS, DOC_PYGAMETRANSFORMCHOP },
    { "scale2x", surf_scale2x, METH_VARARGS, DOC_PYGAMETRANSFORMSCALE2X },
    { "smoothscale", surf_scalesmooth, METH_VARARGS, DOC_PYGAMETRANSFORMSMOOTHSCALE },
    { "get_smoothscale_backend", (PyCFunction) surf_get_smoothscale_backend, METH_NOARGS,
          DOC_PYGAMETRANSFORMGETSMOOTHSCALEBACKEND },
    { "set_smoothscale_backend", (PyCFunction) surf_set_smoothscale_backend,
          METH_VARARGS | METH_KEYWORDS,
          DOC_PYGAMETRANSFORMSETSMOOTHSCALEBACKEND },
    { "threshold", surf_threshold, METH_VARARGS, DOC_PYGAMETRANSFORMTHRESHOLD },
    { "laplacian", surf_laplacian, METH_VARARGS, DOC_PYGAMETRANSFORMTHRESHOLD },
    { "average_surfaces", surf_average_surfaces, METH_VARARGS, DOC_PYGAMETRANSFORMAVERAGESURFACES },
    { "average_color", surf_average_color, METH_VARARGS, DOC_PYGAMETRANSFORMAVERAGECOLOR },

    { NULL, NULL, 0, NULL }
};


MODINIT_DEFINE (transform)
{
    PyObject *module;
    struct _module_state *st;

#if PY3
    static struct PyModuleDef _module = {
        PyModuleDef_HEAD_INIT,
        "transform",
        DOC_PYGAMETRANSFORM,
        sizeof (struct _module_state),
        _transform_methods,
        NULL, NULL, NULL, NULL
    };
#endif

    /* imported needed apis; Do this first so if there is an error
       the module is not loaded.
    */
    import_pygame_base ();
    if (PyErr_Occurred ()) {
        MODINIT_ERROR;
    }
    import_pygame_color ();
    if (PyErr_Occurred ()) {
        MODINIT_ERROR;
    }
    import_pygame_rect ();
    if (PyErr_Occurred ()) {
        MODINIT_ERROR;
    }
    import_pygame_surface ();
    if (PyErr_Occurred ()) {
        MODINIT_ERROR;
    }

    /* create the module */
#if PY3
    module = PyModule_Create (&_module);
#else
    module = Py_InitModule3 (MODPREFIX "transform",
                             _transform_methods,
                             DOC_PYGAMETRANSFORM);
#endif

    if (module == 0) {
        MODINIT_ERROR;
    }

    st = GETSTATE (module);
    if (st->filter_type == 0) {
        smoothscale_init (st);
    }
    MODINIT_RETURN (module);
}<|MERGE_RESOLUTION|>--- conflicted
+++ resolved
@@ -2629,11 +2629,7 @@
     Uint8 *pixels, *pix;
     unsigned int rtot, gtot, btot, atot, size, rshift, gshift, bshift, ashift;
     unsigned int rloss, gloss, bloss, aloss;
-<<<<<<< HEAD
-    int row, col;
-=======
     int row, col, width_and_x, height_and_y;
->>>>>>> 8488310a
 
     SDL_PixelFormat *format;
 
