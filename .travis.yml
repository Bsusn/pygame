--- conflicted
+++ resolved
@@ -37,15 +37,11 @@
       env:
         - ARM64=yes
     - os: linux
-<<<<<<< HEAD
-      python: 3.8
-=======
       python: 3.7
       arch: s390x
     - os: linux
       python: 3.7
       name: manylinux x86/amd64 python 2.7, 3.4-3.8.
->>>>>>> 6dbff919
       env:
         - MANYLINUX_WHL=yes
         - UPLOAD_WHL_PYPI=yes
@@ -60,16 +56,9 @@
         - GITHUB_UPLOAD=yes
         - UPLOAD_WHL_PYPI=yes
 
-<<<<<<< HEAD
-  # allow_failures:
-  #   - python: pypy
-  #   - os: linux-ppc64le
-  #   - python: 3.9-dev
-=======
   allow_failures:
     - arch: s390x
     # - python: pypy
->>>>>>> 6dbff919
 
 before_install:
   - |
