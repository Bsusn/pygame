"""
* Experimental *

Like the map function, but can use a pool of threads.

Really easy to use threads.  eg.  tmap(f, alist)

If you know how to use the map function, you can use threads.
"""

__author__ = "Rene Dudfield"
__version__ = "0.3.0"
__license__ = 'Python license'

import traceback, sys

from pygame.compat import geterror

if sys.version_info[0] == 3:
    from queue import Queue
    from queue import Empty
elif (sys.version_info[0] == 2 and sys.version_info[1] < 5):
    from Py25Queue import Queue
    from Py25Queue import Empty
else:
    # use up to date version
    from Queue import Queue
    from Queue import Empty

import threading
Thread = threading.Thread

STOP = object()
FINISH = object()

# DONE_ONE = object()
# DONE_TWO = object()

# a default worker queue.
_wq = None

# if we are using threads or not.  This is the number of workers.
_use_workers = 0

# Set this to the maximum for the amount of Cores/CPUs
#    Note, that the tests early out.
#    So it should only test the best number of workers +2
MAX_WORKERS_TO_TEST = 64


def init(number_of_workers=0):
    """ Does a little test to see if threading is worth it.
          Sets up a global worker queue if it's worth it.

        Calling init() is not required, but is generally better to do.
    """
    global _wq, _use_workers

    if number_of_workers:
        _use_workers = number_of_workers
    else:
        _use_workers = benchmark_workers()

    # if it is best to use zero workers, then use that.
    _wq = WorkerQueue(_use_workers)


def quit():
    """ cleans up everything.
    """
    global _wq, _use_workers
    _wq.stop()
    _wq = None
    _use_workers = False


def benchmark_workers(a_bench_func=None, the_data=None):
    """ does a little test to see if workers are at all faster.
        Returns the number of workers which works best.
        Takes a little bit of time to run, so you should only really call
          it once.
        You can pass in benchmark data, and functions if you want.
        a_bench_func - f(data)
        the_data - data to work on.
    """
    global _use_workers

    #TODO: try and make this scale better with slower/faster cpus.
    #  first find some variables so that using 0 workers takes about 1.0 seconds.
    #  then go from there.

    # note, this will only work with pygame 1.8rc3+
    # replace the doit() and the_data with something that releases the GIL

    import pygame
    import pygame.transform
    import time

    if not a_bench_func:
        def doit(x):
            return pygame.transform.scale(x, (544, 576))
    else:
        doit = a_bench_func

    if not the_data:
        thedata = []
        for x in range(10):
            thedata.append(pygame.Surface((155, 155), 0, 32))
    else:
        thedata = the_data

    best = time.time() + 100000000
    best_number = 0
    #last_best = -1

    for num_workers in range(0, MAX_WORKERS_TO_TEST):

        wq = WorkerQueue(num_workers)
        t1 = time.time()
        for xx in range(20):
            print("active count:%s" % threading.activeCount())
            tmap(doit, thedata, worker_queue=wq)
        t2 = time.time()

        wq.stop()

        total_time = t2 - t1
        print("total time num_workers:%s: time:%s:" % (num_workers, total_time))

        if total_time < best:
            #last_best = best_number
<<<<<<< HEAD
            best_number =num_workers
=======
            best_number = num_workers
>>>>>>> cea29f26
            best = total_time

        if num_workers - best_number > 1:
            # We tried to add more, but it didn't like it.
            #   so we stop with testing at this number.
            break

    return best_number


class WorkerQueue(object):

    def __init__(self, num_workers=20):
        self.queue = Queue()
        self.pool = []
        self._setup_workers(num_workers)

    def _setup_workers(self, num_workers):
        """ Sets up the worker threads
              NOTE: undefined behaviour if you call this again.
        """
        self.pool = []

        for _ in range(num_workers):
            self.pool.append(Thread(target=self.threadloop))

        for a_thread in self.pool:
            a_thread.setDaemon(True)
            a_thread.start()

    def do(self, f, *args, **kwArgs):
        """ puts a function on a queue for running later.
        """
        self.queue.put((f, args, kwArgs))

    def stop(self):
        """ Stops the WorkerQueue, waits for all of the threads to finish up.
        """
        self.queue.put(STOP)
        for thread in self.pool:
            thread.join()

    def threadloop(self): #, finish=False):
        """ Loops until all of the tasks are finished.
        """
        while True:
            args = self.queue.get()
            if args is STOP:
                self.queue.put(STOP)
                self.queue.task_done()
                break
            else:
                try:
                    args[0](*args[1], **args[2])
                finally:
                    # clean up the queue, raise the exception.
                    self.queue.task_done()
                    #raise

    def wait(self):
        """ waits until all tasks are complete.
        """
        self.queue.join()


class FuncResult:
    """ Used for wrapping up a function call so that the results are stored
         inside the instances result attribute.
    """
<<<<<<< HEAD
    def __init__(self, f, callback = None, errback = None):
=======
    def __init__(self, f, callback=None, errback=None):
>>>>>>> cea29f26
        """ f - is the function we that we call
            callback(result) - this is called when the function(f) returns
            errback(exception) - this is called when the function(f) raises
                                   an exception.
        """
        self.f = f
        self.exception = None
        self.result = None
        self.callback = callback
        self.errback = errback

    def __call__(self, *args, **kwargs):
        #we try to call the function here.  If it fails we store the exception.
        try:
            self.result = self.f(*args, **kwargs)
            if self.callback:
                self.callback(self.result)
        except Exception:
            self.exception = geterror()
            if self.errback:
                self.errback(self.exception)


def tmap(f, seq_args, num_workers=20, worker_queue=None, wait=True, stop_on_error=True):
    """ like map, but uses a thread pool to execute.
        num_workers - the number of worker threads that will be used.  If pool
                        is passed in, then the num_workers arg is ignored.
        worker_queue - you can optionally pass in an existing WorkerQueue.
        wait - True means that the results are returned when everything is finished.
               False means that we return the [worker_queue, results] right away instead.
               results, is returned as a list of FuncResult instances.
        stop_on_error -
    """

    if worker_queue:
        wq = worker_queue
    else:
        # see if we have a global queue to work with.
        if _wq:
            wq = _wq
        else:
            if num_workers == 0:
                return map(f, seq_args)

            wq = WorkerQueue(num_workers)

    # we short cut it here if the number of workers is 0.
    # normal map should be faster in this case.
    if len(wq.pool) == 0:
        return map(f, seq_args)

    #print ("queue size:%s" % wq.queue.qsize())

<<<<<<< HEAD

=======
>>>>>>> cea29f26
    #TODO: divide the data (seq_args) into even chunks and
    #       then pass each thread a map(f, equal_part(seq_args))
    #      That way there should be less locking, and overhead.

    results = []
    for sa in seq_args:
        results.append(FuncResult(f))
        wq.do(results[-1], sa)

    #wq.stop()

    if wait:
        #print ("wait")
        wq.wait()
        #print ("after wait")
        #print ("queue size:%s" % wq.queue.qsize())
        if wq.queue.qsize():
            raise Exception("buggy threadmap")
        # if we created a worker queue, we need to stop it.
        if not worker_queue and not _wq:
            #print ("stoping")
            wq.stop()
            if wq.queue.qsize():
                um = wq.queue.get()
                if not um is STOP:
                    raise Exception("buggy threadmap")

<<<<<<< HEAD

=======
>>>>>>> cea29f26
        # see if there were any errors.  If so raise the first one.  This matches map behaviour.
        # TODO: the traceback doesn't show up nicely.
        # NOTE: TODO: we might want to return the results anyway?  This should be an option.
        if stop_on_error:
            error_ones = list(filter(lambda x: x.exception, results))
            if error_ones:
                raise error_ones[0].exception

<<<<<<< HEAD
        return map(lambda x:x.result, results)
=======
        return map(lambda x: x.result, results)
>>>>>>> cea29f26
    else:
        return [wq, results]<|MERGE_RESOLUTION|>--- conflicted
+++ resolved
@@ -129,11 +129,7 @@
 
         if total_time < best:
             #last_best = best_number
-<<<<<<< HEAD
-            best_number =num_workers
-=======
             best_number = num_workers
->>>>>>> cea29f26
             best = total_time
 
         if num_workers - best_number > 1:
@@ -203,11 +199,7 @@
     """ Used for wrapping up a function call so that the results are stored
          inside the instances result attribute.
     """
-<<<<<<< HEAD
-    def __init__(self, f, callback = None, errback = None):
-=======
     def __init__(self, f, callback=None, errback=None):
->>>>>>> cea29f26
         """ f - is the function we that we call
             callback(result) - this is called when the function(f) returns
             errback(exception) - this is called when the function(f) raises
@@ -261,10 +253,6 @@
 
     #print ("queue size:%s" % wq.queue.qsize())
 
-<<<<<<< HEAD
-
-=======
->>>>>>> cea29f26
     #TODO: divide the data (seq_args) into even chunks and
     #       then pass each thread a map(f, equal_part(seq_args))
     #      That way there should be less locking, and overhead.
@@ -292,10 +280,6 @@
                 if not um is STOP:
                     raise Exception("buggy threadmap")
 
-<<<<<<< HEAD
-
-=======
->>>>>>> cea29f26
         # see if there were any errors.  If so raise the first one.  This matches map behaviour.
         # TODO: the traceback doesn't show up nicely.
         # NOTE: TODO: we might want to return the results anyway?  This should be an option.
@@ -304,10 +288,6 @@
             if error_ones:
                 raise error_ones[0].exception
 
-<<<<<<< HEAD
-        return map(lambda x:x.result, results)
-=======
         return map(lambda x: x.result, results)
->>>>>>> cea29f26
     else:
         return [wq, results]