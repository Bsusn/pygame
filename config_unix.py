--- conflicted
+++ resolved
@@ -204,18 +204,11 @@
         Dependency('SCRAP', '', 'libX11', ['X11']),
         Dependency('PORTMIDI', 'portmidi.h', 'libportmidi.so', ['portmidi']),
         porttime_dep,
-<<<<<<< HEAD
-        DependencyProg('FREETYPE', 'FREETYPE_CONFIG', 'freetype-config', '2.0',
-                       ['freetype'], '--ftversion'),
-        ])
-=======
         # DependencyProg('FREETYPE', 'FREETYPE_CONFIG', 'freetype-config', '2.0',
         #                ['freetype'], '--ftversion'),
         DependencyProg('FREETYPE', 'FREETYPE_CONFIG', 'pkg-config freetype2', '2.0',
                        ['freetype2'], '--modversion'),
-        #Dependency('GFX', 'SDL_gfxPrimitives.h', 'libSDL_gfx.so', ['SDL_gfx']),
-    ]
->>>>>>> 66721d15
+        ])
     if not DEPS[0].found:
         sys.exit('Unable to run "sdl-config". Please make sure a development version of SDL is installed.')
 
