--- conflicted
+++ resolved
@@ -219,18 +219,9 @@
         Dependency('PNG', 'png.h', 'libpng', ['png']),
         Dependency('JPEG', 'jpeglib.h', 'libjpeg', ['jpeg']),
         Dependency('SCRAP', '', 'libX11', ['X11']),
-<<<<<<< HEAD
-        Dependency('PORTMIDI', 'portmidi.h', 'libportmidi.so', ['portmidi']),
-        porttime_dep,
-        # DependencyProg('FREETYPE', 'FREETYPE_CONFIG', 'freetype-config', '2.0',
-        #                ['freetype'], '--ftversion'),
-        DependencyProg('FREETYPE', 'FREETYPE_CONFIG', 'pkg-config freetype2', '',
-                       ['freetype2'], '--modversion'),
-        ])
-=======
         #Dependency('GFX', 'SDL_gfxPrimitives.h', 'libSDL_gfx.so', ['SDL_gfx']),
-    ]
-    is_freebsd = platform.system() == 'FreeBSD' 
+    ])
+    is_freebsd = platform.system() == 'FreeBSD'
     if not is_freebsd:
         porttime_dep = get_porttime_dep()
         DEPS.append(
@@ -238,7 +229,7 @@
         )
         DEPS.append(porttime_dep)
     DEPS.append(find_freetype())
->>>>>>> 5e88826a
+
     if not DEPS[0].found:
         sys.exit('Unable to run "sdl-config". Please make sure a development version of SDL is installed.')
 
