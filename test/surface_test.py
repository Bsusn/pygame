import os
import unittest
from pygame.tests import test_utils
from pygame.tests.test_utils import (
    example_path,
    AssertRaisesRegexMixin,
    SurfaceSubclass,
)

try:
    from pygame.tests.test_utils.arrinter import *
except (ImportError, NameError):
    pass
import pygame
from pygame.locals import *
from pygame.compat import xrange_, as_bytes, as_unicode
from pygame.bufferproxy import BufferProxy

import platform
import gc
import weakref
import ctypes

IS_PYPY = "PyPy" == platform.python_implementation()
SDL1 = pygame.get_sdl_version()[0] < 2


def intify(i):
    """If i is a long, cast to an int while preserving the bits"""
    if 0x80000000 & i:
        return int((0xFFFFFFFF & i))
    return i


def longify(i):
    """If i is an int, cast to a long while preserving the bits"""
    if i < 0:
        return 0xFFFFFFFF & i
    return long(i)


class SurfaceTypeTest(AssertRaisesRegexMixin, unittest.TestCase):
    def test_surface__pixel_format_as_surface_subclass(self):
        """Ensure a subclassed surface can be used for pixel format
        when creating a new surface."""
        expected_depth = 16
        expected_flags = SRCALPHA
        expected_size = (13, 37)
        depth_surface = SurfaceSubclass((11, 21), expected_flags, expected_depth)

        surface = pygame.Surface(expected_size, 0, depth_surface)

        self.assertIsNot(surface, depth_surface)
        self.assertIsInstance(surface, pygame.Surface)
        self.assertNotIsInstance(surface, SurfaceSubclass)
        self.assertEqual(surface.get_size(), expected_size)
        self.assertEqual(surface.get_flags(), expected_flags)
        self.assertEqual(surface.get_bitsize(), expected_depth)

    def test_set_clip(self):
        """see if surface.set_clip(None) works correctly."""
        s = pygame.Surface((800, 600))
        r = pygame.Rect(10, 10, 10, 10)
        s.set_clip(r)
        r.move_ip(10, 0)
        s.set_clip(None)
        res = s.get_clip()
        # this was garbled before.
        self.assertEqual(res[0], 0)
        self.assertEqual(res[2], 800)

    def test_print(self):
        surf = pygame.Surface((70, 70), 0, 32)
        self.assertEqual(repr(surf), "<Surface(70x70x32 SW)>")

    def test_keyword_arguments(self):
        surf = pygame.Surface((70, 70), flags=SRCALPHA, depth=32)
        self.assertEqual(surf.get_flags() & SRCALPHA, SRCALPHA)
        self.assertEqual(surf.get_bitsize(), 32)

        # sanity check to make sure the check below is valid
        surf_16 = pygame.Surface((70, 70), 0, 16)
        self.assertEqual(surf_16.get_bytesize(), 2)

        # try again with an argument list
        surf_16 = pygame.Surface((70, 70), depth=16)
        self.assertEqual(surf_16.get_bytesize(), 2)

    def test_set_at(self):

        # 24bit surfaces
        s = pygame.Surface((100, 100), 0, 24)
        s.fill((0, 0, 0))

        # set it with a tuple.
        s.set_at((0, 0), (10, 10, 10, 255))
        r = s.get_at((0, 0))
        self.assertIsInstance(r, pygame.Color)
        self.assertEqual(r, (10, 10, 10, 255))

        # try setting a color with a single integer.
        s.fill((0, 0, 0, 255))
        s.set_at((10, 1), 0x0000FF)
        r = s.get_at((10, 1))
        self.assertEqual(r, (0, 0, 255, 255))

    def test_set_at__big_endian(self):
        """ png files are loaded in big endian format (BGR rather than RGB)"""
        pygame.display.init()
        try:
            image = pygame.image.load(example_path(os.path.join("data", "BGR.png")))
            # Check they start red, green and blue
            self.assertEqual(image.get_at((10, 10)), pygame.Color(255, 0, 0))
            self.assertEqual(image.get_at((10, 20)), pygame.Color(0, 255, 0))
            self.assertEqual(image.get_at((10, 40)), pygame.Color(0, 0, 255))
            # Set three pixels that are already red, green, blue
            # to red, green and, blue with set_at:
            image.set_at((10, 10), pygame.Color(255, 0, 0))
            image.set_at((10, 20), pygame.Color(0, 255, 0))
            image.set_at((10, 40), pygame.Color(0, 0, 255))

            # Check they still are
            self.assertEqual(image.get_at((10, 10)), pygame.Color(255, 0, 0))
            self.assertEqual(image.get_at((10, 20)), pygame.Color(0, 255, 0))
            self.assertEqual(image.get_at((10, 40)), pygame.Color(0, 0, 255))

        finally:
            pygame.display.quit()

    def test_SRCALPHA(self):
        # has the flag been passed in ok?
        surf = pygame.Surface((70, 70), SRCALPHA, 32)
        self.assertEqual(surf.get_flags() & SRCALPHA, SRCALPHA)

        # 24bit surfaces can not have SRCALPHA.
        self.assertRaises(ValueError, pygame.Surface, (100, 100), pygame.SRCALPHA, 24)

        # if we have a 32 bit surface, the SRCALPHA should have worked too.
        surf2 = pygame.Surface((70, 70), SRCALPHA)
        if surf2.get_bitsize() == 32:
            self.assertEqual(surf2.get_flags() & SRCALPHA, SRCALPHA)

    def test_masks(self):
        def make_surf(bpp, flags, masks):
            pygame.Surface((10, 10), flags, bpp, masks)

        # With some masks SDL_CreateRGBSurface does not work properly.
        masks = (0xFF000000, 0xFF0000, 0xFF00, 0)
        self.assertEqual(make_surf(32, 0, masks), None)
        # For 24 and 32 bit surfaces Pygame assumes no losses.
        masks = (0x7F0000, 0xFF00, 0xFF, 0)
        self.assertRaises(ValueError, make_surf, 24, 0, masks)
        self.assertRaises(ValueError, make_surf, 32, 0, masks)
        # What contiguous bits in a mask.
        masks = (0x6F0000, 0xFF00, 0xFF, 0)
        self.assertRaises(ValueError, make_surf, 32, 0, masks)

    def test_get_bounding_rect(self):
        surf = pygame.Surface((70, 70), SRCALPHA, 32)
        surf.fill((0, 0, 0, 0))
        bound_rect = surf.get_bounding_rect()
        self.assertEqual(bound_rect.width, 0)
        self.assertEqual(bound_rect.height, 0)
        surf.set_at((30, 30), (255, 255, 255, 1))
        bound_rect = surf.get_bounding_rect()
        self.assertEqual(bound_rect.left, 30)
        self.assertEqual(bound_rect.top, 30)
        self.assertEqual(bound_rect.width, 1)
        self.assertEqual(bound_rect.height, 1)
        surf.set_at((29, 29), (255, 255, 255, 1))
        bound_rect = surf.get_bounding_rect()
        self.assertEqual(bound_rect.left, 29)
        self.assertEqual(bound_rect.top, 29)
        self.assertEqual(bound_rect.width, 2)
        self.assertEqual(bound_rect.height, 2)

        surf = pygame.Surface((70, 70), 0, 24)
        surf.fill((0, 0, 0))
        bound_rect = surf.get_bounding_rect()
        self.assertEqual(bound_rect.width, surf.get_width())
        self.assertEqual(bound_rect.height, surf.get_height())

        surf.set_colorkey((0, 0, 0))
        bound_rect = surf.get_bounding_rect()
        self.assertEqual(bound_rect.width, 0)
        self.assertEqual(bound_rect.height, 0)
        surf.set_at((30, 30), (255, 255, 255))
        bound_rect = surf.get_bounding_rect()
        self.assertEqual(bound_rect.left, 30)
        self.assertEqual(bound_rect.top, 30)
        self.assertEqual(bound_rect.width, 1)
        self.assertEqual(bound_rect.height, 1)
        surf.set_at((60, 60), (255, 255, 255))
        bound_rect = surf.get_bounding_rect()
        self.assertEqual(bound_rect.left, 30)
        self.assertEqual(bound_rect.top, 30)
        self.assertEqual(bound_rect.width, 31)
        self.assertEqual(bound_rect.height, 31)

        # Issue #180
        pygame.display.init()
        try:
            surf = pygame.Surface((4, 1), 0, 8)
            surf.fill((255, 255, 255))
            surf.get_bounding_rect()  # Segfault.
        finally:
            pygame.display.quit()

    def test_copy(self):
        """Ensure a surface can be copied."""
        color = (25, 25, 25, 25)
        s1 = pygame.Surface((32, 32), pygame.SRCALPHA, 32)
        s1.fill(color)

        s2 = s1.copy()

        s1rect = s1.get_rect()
        s2rect = s2.get_rect()

        self.assertEqual(s1rect.size, s2rect.size)
        self.assertEqual(s2.get_at((10, 10)), color)

    def test_fill(self):
        """Ensure a surface can be filled."""
        color = (25, 25, 25, 25)
        fill_rect = pygame.Rect(0, 0, 16, 16)
        s1 = pygame.Surface((32, 32), pygame.SRCALPHA, 32)
        s1.fill(color, fill_rect)

        for pt in test_utils.rect_area_pts(fill_rect):
            self.assertEqual(s1.get_at(pt), color)

        for pt in test_utils.rect_outer_bounds(fill_rect):
            self.assertNotEqual(s1.get_at(pt), color)

    def test_fill_rle(self):
        color = (250, 25, 25, 255)
        color2 = (200, 200, 250, 255)
        sub_rect = pygame.Rect(16, 16, 16, 16)
        s0 = pygame.Surface((32, 32), 24)
        s1 = pygame.Surface((32, 32), 24)
        s1.set_colorkey((255, 0, 255), pygame.RLEACCEL)
        s0.blit(s1, (0, 0))
        s1.fill(color)
        self.assertTrue(s1.get_flags() & pygame.RLEACCEL)

    @unittest.expectedFailure
    def test_copy_rle(self):
        color = (250, 25, 25, 255)
        color2 = (200, 200, 250, 255)
        sub_rect = pygame.Rect(16, 16, 16, 16)
        s0 = pygame.Surface((32, 32), 24)
        s1 = pygame.Surface((32, 32), 24)
        s1.set_colorkey((255, 0, 255), pygame.RLEACCEL)
        s0.blit(s1, (0, 0))
        s1.copy()
        self.assertTrue(s1.get_flags() & pygame.RLEACCEL)

    def test_subsurface_rle(self):
        """Ensure an RLE sub-surface works independently of its parent."""
        color = (250, 25, 25, 255)
        color2 = (200, 200, 250, 255)
        sub_rect = pygame.Rect(16, 16, 16, 16)
        s0 = pygame.Surface((32, 32), 24)
        s1 = pygame.Surface((32, 32), 24)
        s1.set_colorkey((255, 0, 255), pygame.RLEACCEL)
        s1.fill(color)
        s2 = s1.subsurface(sub_rect)
        s2.fill(color2)
        s0.blit(s1, (0, 0))
        self.assertTrue(s1.get_flags() & pygame.RLEACCEL)
        self.assertTrue(not s2.get_flags() & pygame.RLEACCEL)

    @unittest.expectedFailure
    def test_subsurface_rle2(self):
        color = (250, 25, 25, 255)
        color2 = (200, 200, 250, 255)
        sub_rect = pygame.Rect(16, 16, 16, 16)

        s0 = pygame.Surface((32, 32), 24)
        s1 = pygame.Surface((32, 32), 24)
        s1.set_colorkey((255, 0, 255), pygame.RLEACCEL)
        s1.fill(color)
        s2 = s1.subsurface(sub_rect)
        s2.fill(color2)
        s0.blit(s2, (0, 0))
        self.assertTrue(s1.get_flags() & pygame.RLEACCEL)
        self.assertTrue(not s2.get_flags() & pygame.RLEACCEL)

    def test_fill_negative_coordinates(self):

        # negative coordinates should be clipped by fill, and not draw outside the surface.
        color = (25, 25, 25, 25)
        color2 = (20, 20, 20, 25)
        fill_rect = pygame.Rect(-10, -10, 16, 16)

        s1 = pygame.Surface((32, 32), pygame.SRCALPHA, 32)
        r1 = s1.fill(color, fill_rect)
        c = s1.get_at((0, 0))
        self.assertEqual(c, color)

        # make subsurface in the middle to test it doesn't over write.
        s2 = s1.subsurface((5, 5, 5, 5))
        r2 = s2.fill(color2, (-3, -3, 5, 5))
        c2 = s1.get_at((4, 4))
        self.assertEqual(c, color)

        # rect returns the area we actually fill.
        r3 = s2.fill(color2, (-30, -30, 5, 5))
        # since we are using negative coords, it should be an zero sized rect.
        self.assertEqual(tuple(r3), (0, 0, 0, 0))

    def test_fill_keyword_args(self):
        """Ensure fill() accepts keyword arguments."""
        color = (1, 2, 3, 255)
        area = (1, 1, 2, 2)
        s1 = pygame.Surface((4, 4), 0, 32)
        s1.fill(special_flags=pygame.BLEND_ADD, color=color, rect=area)

        self.assertEqual(s1.get_at((0, 0)), (0, 0, 0, 255))
        self.assertEqual(s1.get_at((1, 1)), color)

    ########################################################################

    def test_get_alpha(self):
        """Ensure a surface's alpha value can be retrieved."""
        s1 = pygame.Surface((32, 32), pygame.SRCALPHA, 32)

        self.assertEqual(s1.get_alpha(), 255)

        for alpha in (0, 32, 127, 255):
            s1.set_alpha(alpha)
            for t in range(4):
                s1.set_alpha(s1.get_alpha())

            self.assertEqual(s1.get_alpha(), alpha)

    ########################################################################

    def test_get_bytesize(self):
        """Ensure a surface's bit and byte sizes can be retrieved."""
        pygame.display.init()
        try:
            depth = 32
            depth_bytes = 4
            s1 = pygame.Surface((32, 32), pygame.SRCALPHA, depth)

            self.assertEqual(s1.get_bytesize(), depth_bytes)
            self.assertEqual(s1.get_bitsize(), depth)

            depth = 15
            depth_bytes = 2
            s1 = pygame.Surface((32, 32), 0, depth)

            self.assertEqual(s1.get_bytesize(), depth_bytes)
            self.assertEqual(s1.get_bitsize(), depth)

            depth = 12
            depth_bytes = 2
            s1 = pygame.Surface((32, 32), 0, depth)

            self.assertEqual(s1.get_bytesize(), depth_bytes)
            self.assertEqual(s1.get_bitsize(), depth)

            with self.assertRaises(pygame.error):
                surface = pygame.display.set_mode()
                pygame.display.quit()
                surface.get_bytesize()
        finally:
            pygame.display.quit()

    ########################################################################

    def test_get_flags(self):
        """Ensure a surface's flags can be retrieved."""
        s1 = pygame.Surface((32, 32), pygame.SRCALPHA, 32)

        self.assertEqual(s1.get_flags(), pygame.SRCALPHA)

    ########################################################################

    def test_get_parent(self):
        """Ensure a surface's parent can be retrieved."""
        pygame.display.init()
        try:
            parent = pygame.Surface((16, 16))
            child = parent.subsurface((0, 0, 5, 5))

            self.assertIs(child.get_parent(), parent)

            with self.assertRaises(pygame.error):
                surface = pygame.display.set_mode()
                pygame.display.quit()
                surface.get_parent()
        finally:
            pygame.display.quit()

    ########################################################################

    def test_get_rect(self):
        """Ensure a surface's rect can be retrieved."""
        size = (16, 16)
        surf = pygame.Surface(size)
        rect = surf.get_rect()

        self.assertEqual(rect.size, size)

    ########################################################################

    def test_get_width__size_and_height(self):
        """Ensure a surface's size, width and height can be retrieved."""
        for w in xrange_(0, 255, 32):
            for h in xrange_(0, 127, 15):
                s = pygame.Surface((w, h))
                self.assertEqual(s.get_width(), w)
                self.assertEqual(s.get_height(), h)
                self.assertEqual(s.get_size(), (w, h))

    def test_get_view(self):
        """Ensure a buffer view of the surface's pixels can be retrieved."""
        # Check that BufferProxys are returned when array depth is supported,
        # ValueErrors returned otherwise.
        Error = ValueError
        s = pygame.Surface((5, 7), 0, 8)
        v2 = s.get_view("2")

        self.assertRaises(Error, s.get_view, "0")
        self.assertRaises(Error, s.get_view, "1")
        self.assertIsInstance(v2, BufferProxy)
        self.assertRaises(Error, s.get_view, "3")

        s = pygame.Surface((8, 7), 0, 8)
        length = s.get_bytesize() * s.get_width() * s.get_height()
        v0 = s.get_view("0")
        v1 = s.get_view("1")

        self.assertIsInstance(v0, BufferProxy)
        self.assertEqual(v0.length, length)
        self.assertIsInstance(v1, BufferProxy)
        self.assertEqual(v1.length, length)

        s = pygame.Surface((5, 7), 0, 16)
        v2 = s.get_view("2")

        self.assertRaises(Error, s.get_view, "0")
        self.assertRaises(Error, s.get_view, "1")
        self.assertIsInstance(v2, BufferProxy)
        self.assertRaises(Error, s.get_view, "3")

        s = pygame.Surface((8, 7), 0, 16)
        length = s.get_bytesize() * s.get_width() * s.get_height()
        v0 = s.get_view("0")
        v1 = s.get_view("1")

        self.assertIsInstance(v0, BufferProxy)
        self.assertEqual(v0.length, length)
        self.assertIsInstance(v1, BufferProxy)
        self.assertEqual(v1.length, length)

        s = pygame.Surface((5, 7), pygame.SRCALPHA, 16)
        v2 = s.get_view("2")

        self.assertIsInstance(v2, BufferProxy)
        self.assertRaises(Error, s.get_view, "3")

        s = pygame.Surface((5, 7), 0, 24)
        v2 = s.get_view("2")
        v3 = s.get_view("3")

        self.assertRaises(Error, s.get_view, "0")
        self.assertRaises(Error, s.get_view, "1")
        self.assertIsInstance(v2, BufferProxy)
        self.assertIsInstance(v3, BufferProxy)

        s = pygame.Surface((8, 7), 0, 24)
        length = s.get_bytesize() * s.get_width() * s.get_height()
        v0 = s.get_view("0")
        v1 = s.get_view("1")

        self.assertIsInstance(v0, BufferProxy)
        self.assertEqual(v0.length, length)
        self.assertIsInstance(v1, BufferProxy)
        self.assertEqual(v1.length, length)

        s = pygame.Surface((5, 7), 0, 32)
        length = s.get_bytesize() * s.get_width() * s.get_height()
        v0 = s.get_view("0")
        v1 = s.get_view("1")
        v2 = s.get_view("2")
        v3 = s.get_view("3")

        self.assertIsInstance(v0, BufferProxy)
        self.assertEqual(v0.length, length)
        self.assertIsInstance(v1, BufferProxy)
        self.assertEqual(v1.length, length)
        self.assertIsInstance(v2, BufferProxy)
        self.assertIsInstance(v3, BufferProxy)

        s2 = s.subsurface((0, 0, 4, 7))

        self.assertRaises(Error, s2.get_view, "0")
        self.assertRaises(Error, s2.get_view, "1")

        s2 = None
        s = pygame.Surface((5, 7), pygame.SRCALPHA, 32)

        for kind in ("2", "3", "a", "A", "r", "R", "g", "G", "b", "B"):
            self.assertIsInstance(s.get_view(kind), BufferProxy)

        # Check default argument value: '2'
        s = pygame.Surface((2, 4), 0, 32)
        v = s.get_view()
        if not IS_PYPY:
            ai = ArrayInterface(v)
            self.assertEqual(ai.nd, 2)

        # Check locking.
        s = pygame.Surface((2, 4), 0, 32)

        self.assertFalse(s.get_locked())

        v = s.get_view("2")

        self.assertFalse(s.get_locked())

        c = v.__array_interface__

        self.assertTrue(s.get_locked())

        c = None
        gc.collect()

        self.assertTrue(s.get_locked())

        v = None
        gc.collect()

        self.assertFalse(s.get_locked())

        # Check invalid view kind values.
        s = pygame.Surface((2, 4), pygame.SRCALPHA, 32)
        self.assertRaises(TypeError, s.get_view, "")
        self.assertRaises(TypeError, s.get_view, "9")
        self.assertRaises(TypeError, s.get_view, "RGBA")
        self.assertRaises(TypeError, s.get_view, 2)

        # Both unicode and bytes strings are allowed for kind.
        s = pygame.Surface((2, 4), 0, 32)
        s.get_view(as_unicode("2"))
        s.get_view(as_bytes("2"))

        # Garbage collection
        s = pygame.Surface((2, 4), 0, 32)
        weak_s = weakref.ref(s)
        v = s.get_view("3")
        weak_v = weakref.ref(v)
        gc.collect()
        self.assertTrue(weak_s() is s)
        self.assertTrue(weak_v() is v)
        del v
        gc.collect()
        self.assertTrue(weak_s() is s)
        self.assertTrue(weak_v() is None)
        del s
        gc.collect()
        self.assertTrue(weak_s() is None)

    def test_get_buffer(self):
        # Check that get_buffer works for all pixel sizes and for a subsurface.

        # Check for all pixel sizes
        for bitsize in [8, 16, 24, 32]:
            s = pygame.Surface((5, 7), 0, bitsize)
            length = s.get_pitch() * s.get_height()
            v = s.get_buffer()

            self.assertIsInstance(v, BufferProxy)
            self.assertEqual(v.length, length)
            self.assertEqual(repr(v), "<BufferProxy(" + str(length) + ")>")

        # Check for a subsurface (not contiguous)
        s = pygame.Surface((7, 10), 0, 32)
        s2 = s.subsurface((1, 2, 5, 7))
        length = s2.get_pitch() * s2.get_height()
        v = s2.get_buffer()

        self.assertIsInstance(v, BufferProxy)
        self.assertEqual(v.length, length)

        # Check locking.
        s = pygame.Surface((2, 4), 0, 32)
        v = s.get_buffer()
        self.assertTrue(s.get_locked())
        v = None
        gc.collect()
        self.assertFalse(s.get_locked())

    OLDBUF = hasattr(pygame.bufferproxy, "get_segcount")

    @unittest.skipIf(not OLDBUF, "old buffer not available")
    def test_get_buffer_oldbuf(self):
        from pygame.bufferproxy import get_segcount, get_write_buffer

        s = pygame.Surface((2, 4), pygame.SRCALPHA, 32)
        v = s.get_buffer()
        segcount, buflen = get_segcount(v)
        self.assertEqual(segcount, 1)
        self.assertEqual(buflen, s.get_pitch() * s.get_height())
        seglen, segaddr = get_write_buffer(v, 0)
        self.assertEqual(segaddr, s._pixels_address)
        self.assertEqual(seglen, buflen)

    @unittest.skipIf(not OLDBUF, "old buffer not available")
    def test_get_view_oldbuf(self):
        from pygame.bufferproxy import get_segcount, get_write_buffer

        s = pygame.Surface((2, 4), pygame.SRCALPHA, 32)
        v = s.get_view("1")
        segcount, buflen = get_segcount(v)
        self.assertEqual(segcount, 8)
        self.assertEqual(buflen, s.get_pitch() * s.get_height())
        seglen, segaddr = get_write_buffer(v, 7)
        self.assertEqual(segaddr, s._pixels_address + s.get_bytesize() * 7)
        self.assertEqual(seglen, s.get_bytesize())

    def test_set_colorkey(self):

        # __doc__ (as of 2008-06-25) for pygame.surface.Surface.set_colorkey:

        # Surface.set_colorkey(Color, flags=0): return None
        # Surface.set_colorkey(None): return None
        # Set the transparent colorkey

        s = pygame.Surface((16, 16), pygame.SRCALPHA, 32)

        colorkeys = ((20, 189, 20, 255), (128, 50, 50, 255), (23, 21, 255, 255))

        for colorkey in colorkeys:
            s.set_colorkey(colorkey)

            for t in range(4):
                s.set_colorkey(s.get_colorkey())

            self.assertEqual(s.get_colorkey(), colorkey)

    def test_set_masks(self):
        s = pygame.Surface((32, 32))
        r, g, b, a = s.get_masks()
        if pygame.get_sdl_version()[0] == 1:
            s.set_masks((b, g, r, a))
            r2, g2, b2, a2 = s.get_masks()
            self.assertEqual((r, g, b, a), (b2, g2, r2, a2))
        else:
            self.assertRaises(TypeError, s.set_masks, (b, g, r, a))

    def test_set_shifts(self):
        s = pygame.Surface((32, 32))
        r, g, b, a = s.get_shifts()
        if pygame.get_sdl_version()[0] == 1:
            s.set_shifts((b, g, r, a))
            r2, g2, b2, a2 = s.get_shifts()
            self.assertEqual((r, g, b, a), (b2, g2, r2, a2))
        else:
            self.assertRaises(TypeError, s.set_shifts, (b, g, r, a))

    def test_blit_keyword_args(self):
        color = (1, 2, 3, 255)
        s1 = pygame.Surface((4, 4), 0, 32)
        s2 = pygame.Surface((2, 2), 0, 32)
        s2.fill((1, 2, 3))
        s1.blit(special_flags=BLEND_ADD, source=s2, dest=(1, 1), area=s2.get_rect())
        self.assertEqual(s1.get_at((0, 0)), (0, 0, 0, 255))
        self.assertEqual(s1.get_at((1, 1)), color)

    @unittest.skipIf(pygame.get_sdl_version()[0] == 1, "only works in SDL2")
    def test_blit_big_rects(self):
        """SDL2 can have more than 16 bits for x, y, width, height."""
        big_surf = pygame.Surface((100, 68000), 0, 32)
        big_surf_color = (255, 0, 0)
        big_surf.fill(big_surf_color)

        background = pygame.Surface((500, 500), 0, 32)
        background_color = (0, 255, 0)
        background.fill(background_color)

        # copy parts of the big_surf using more than 16bit parts.
        background.blit(big_surf, (100, 100), area=(0, 16000, 100, 100))
        background.blit(big_surf, (200, 200), area=(0, 32000, 100, 100))
        background.blit(big_surf, (300, 300), area=(0, 66000, 100, 100))

        # check that all three areas are drawn.
        self.assertEqual(background.get_at((101, 101)), big_surf_color)
        self.assertEqual(background.get_at((201, 201)), big_surf_color)
        self.assertEqual(background.get_at((301, 301)), big_surf_color)

        # areas outside the 3 blitted areas not covered by those blits.
        self.assertEqual(background.get_at((400, 301)), background_color)
        self.assertEqual(background.get_at((400, 201)), background_color)
        self.assertEqual(background.get_at((100, 201)), background_color)
        self.assertEqual(background.get_at((99, 99)), background_color)
        self.assertEqual(background.get_at((450, 450)), background_color)


class TestSurfaceBlit(unittest.TestCase):
    """Tests basic blitting functionality and options."""
        # __doc__ (as of 2008-08-02) for pygame.surface.Surface.blit:

        # Surface.blit(source, dest, area=None, special_flags = 0): return Rect
        # draw one image onto another
        #
        # Draws a source Surface onto this Surface. The draw can be positioned
        # with the dest argument. Dest can either be pair of coordinates
        # representing the upper left corner of the source. A Rect can also be
        # passed as the destination and the topleft corner of the rectangle
        # will be used as the position for the blit. The size of the
        # destination rectangle does not effect the blit.
        #
        # An optional area rectangle can be passed as well. This represents a
        # smaller portion of the source Surface to draw.
        #
        # An optional special flags is for passing in new in 1.8.0: BLEND_ADD,
        # BLEND_SUB, BLEND_MULT, BLEND_MIN, BLEND_MAX new in 1.8.1:
        # BLEND_RGBA_ADD, BLEND_RGBA_SUB, BLEND_RGBA_MULT, BLEND_RGBA_MIN,
        # BLEND_RGBA_MAX BLEND_RGB_ADD, BLEND_RGB_SUB, BLEND_RGB_MULT,
        # BLEND_RGB_MIN, BLEND_RGB_MAX With other special blitting flags
        # perhaps added in the future.
        #
        # The return rectangle is the area of the affected pixels, excluding
        # any pixels outside the destination Surface, or outside the clipping
        # area.
        #
        # Pixel alphas will be ignored when blitting to an 8 bit Surface.
        # special_flags new in pygame 1.8.

    def setUp(self):
        """Resets starting surfaces."""
        self.src_surface = pygame.Surface((256, 256), 32)
        self.src_surface.fill(pygame.Color(255, 255, 255))
        self.dst_surface = pygame.Surface((64, 64), 32)
        self.dst_surface.fill(pygame.Color(0, 0, 0))

    def test_blit_overflow_coord(self):
        """Full coverage w/ overflow, specified with Coordinate"""
        result = self.dst_surface.blit(self.src_surface, (0, 0))
        self.assertIsInstance(result, pygame.Rect)
        self.assertEqual(result.size, (64, 64))
        for k in [(x, x) for x in range(64)]:
            self.assertEqual(self.dst_surface.get_at(k), (255, 255, 255))

    def test_blit_overflow_rect(self):
        """Full coverage w/ overflow, specified with a Rect""" 
        result = self.dst_surface.blit(self.src_surface, pygame.Rect(-1, -1, 300, 300))
        self.assertIsInstance(result, pygame.Rect)
        self.assertEqual(result.size, (64, 64))
        for k in [(x, x) for x in range(64)]:
            self.assertEqual(self.dst_surface.get_at(k), (255, 255, 255))

    def test_blit_overflow_nonorigin(self):
        """Test Rectange Dest, with overflow but with starting rect with top-left at (1,1)"""
        result = self.dst_surface.blit(self.src_surface, dest=pygame.Rect((1, 1, 1, 1)))
        self.assertIsInstance(result, pygame.Rect)
        self.assertEqual(result.size, (63, 63))
        self.assertEqual(self.dst_surface.get_at((0, 0)), (0, 0, 0))
        self.assertEqual(self.dst_surface.get_at((63, 0)), (0, 0, 0))
        self.assertEqual(self.dst_surface.get_at((0, 63)), (0, 0, 0))
        self.assertEqual(self.dst_surface.get_at((1, 1)), (255, 255, 255))
        self.assertEqual(self.dst_surface.get_at((63, 63)), (255, 255, 255))

    def test_blit_area_contraint(self):
        """Testing area constraint"""
        result = self.dst_surface.blit(self.src_surface, dest=pygame.Rect((1, 1, 1, 1)),
                                       area=pygame.Rect((2, 2, 2, 2)))
        self.assertIsInstance(result, pygame.Rect)
        self.assertEqual(result.size, (2, 2))
        self.assertEqual(self.dst_surface.get_at((0, 0)), (0, 0, 0))  # Corners
        self.assertEqual(self.dst_surface.get_at((63, 0)), (0, 0, 0))
        self.assertEqual(self.dst_surface.get_at((0, 63)), (0, 0, 0))
        self.assertEqual(self.dst_surface.get_at((63, 63)), (0, 0, 0))
        self.assertEqual(self.dst_surface.get_at((1, 1)), (255, 255, 255))  # Blitted Area
        self.assertEqual(self.dst_surface.get_at((2, 2)), (255, 255, 255))
        self.assertEqual(self.dst_surface.get_at((3, 3)), (0, 0, 0))
        # Should stop short of filling in (3,3)

    def test_blit_zero_overlap(self):
        """Testing zero-overlap condition."""
        result = self.dst_surface.blit(self.src_surface, dest=pygame.Rect((-256, -256, 1, 1)),
                                       area=pygame.Rect((2, 2, 256, 256)))
        self.assertIsInstance(result, pygame.Rect)
        self.assertEqual(result.size, (0, 0))  # No blitting expected
        for k in [(x, x) for x in range(64)]:
            self.assertEqual(self.dst_surface.get_at(k), (0, 0, 0))  # Diagonal
        self.assertEqual(self.dst_surface.get_at((63, 0)), (0, 0, 0))  # Remaining corners
        self.assertEqual(self.dst_surface.get_at((0, 63)), (0, 0, 0))

    def test_blit__SRCALPHA_opaque_source(self):
        src = pygame.Surface((256, 256), SRCALPHA, 32)
        dst = src.copy()

        for i, j in test_utils.rect_area_pts(src.get_rect()):
            dst.set_at((i, j), (i, 0, 0, j))
            src.set_at((i, j), (0, i, 0, 255))

        dst.blit(src, (0, 0))

        for pt in test_utils.rect_area_pts(src.get_rect()):
            self.assertEqual(dst.get_at(pt)[1], src.get_at(pt)[1])

    def test_blit__blit_to_self(self):
        """Test that blit operation works on self, alpha value is
        correct, and that no RGB distortion occurs."""
        test_surface = pygame.Surface((128, 128), SRCALPHA, 32)
        area = test_surface.get_rect()

        for pt, test_color in test_utils.gradient(area.width, area.height):
            test_surface.set_at(pt, test_color)

        reference_surface = test_surface.copy()

        test_surface.blit(test_surface, (0, 0))

        for x in range(area.width):
            for y in range(area.height):
                (r, g, b, a) = reference_color = reference_surface.get_at((x,y))
                expected_color = (r, g, b, (a+(a*((256-a)//256))))
                self.assertEqual(reference_color, expected_color)

        self.assertEqual(reference_surface.get_rect(), test_surface.get_rect())

    def test_blit__SRCALPHA_to_SRCALPHA_non_zero(self):
        """Tests blitting a nonzero alpha surface to another nonzero alpha surface
         both straight alpha compositing method. Test is fuzzy (+/- 1/256) to account for
         different implementations in SDL1 and SDL2.
        """

        size = (32, 32)

        def check_color_diff(color1, color2):
            """Returns True if two colors are within (1, 1, 1, 1) of each other."""
            for val in color1 - color2:
                if abs(val) > 1:
                    return False
            return True

        def high_a_onto_low(high, low):
            """Tests straight alpha case. Source is low alpha, destination is high alpha"""
            high_alpha_surface = pygame.Surface(size, pygame.SRCALPHA, 32)
            low_alpha_surface = high_alpha_surface.copy()
            high_alpha_color = Color((high, high, low, high))  # Injecting some RGB variance.
            low_alpha_color = Color((high, low, low, low))
            high_alpha_surface.fill(high_alpha_color)
            low_alpha_surface.fill(low_alpha_color)

            high_alpha_surface.blit(low_alpha_surface, (0, 0))

            expected_color = low_alpha_color + Color(tuple(((x*(255-low_alpha_color.a))//255) for x in high_alpha_color))
            self.assertTrue(check_color_diff(high_alpha_surface.get_at((0, 0)), expected_color))

        def low_a_onto_high(high, low):
            """Tests straight alpha case. Source is high alpha, destination is low alpha"""
            high_alpha_surface = pygame.Surface(size, pygame.SRCALPHA, 32)
            low_alpha_surface = high_alpha_surface.copy()
            high_alpha_color = Color((high, high, low, high)) # Injecting some RGB variance.
            low_alpha_color = Color((high, low, low, low))
            high_alpha_surface.fill(high_alpha_color)
            low_alpha_surface.fill(low_alpha_color)

            low_alpha_surface.blit(high_alpha_surface, (0, 0))

            expected_color = high_alpha_color + Color(tuple(((x*(255-high_alpha_color.a))//255) for x in low_alpha_color))
            self.assertTrue(check_color_diff(low_alpha_surface.get_at((0, 0)), expected_color))

        for low_a in range(0, 128):
            for high_a in range(128, 256):
                high_a_onto_low(high_a, low_a)
                low_a_onto_high(high_a, low_a)

    def test_blit__SRCALPHA32_to_8(self):
        # Bug: fatal
        # SDL_DisplayConvert segfaults when video is uninitialized.
        target = pygame.Surface((11, 8), 0, 8)
        test_color = target.get_palette_at(2)
        source = pygame.Surface((1, 1), pygame.SRCALPHA, 32)
        source.set_at((0, 0), test_color)
        target.blit(source, (0, 0))


class GeneralSurfaceTests(AssertRaisesRegexMixin, unittest.TestCase):
    @unittest.skipIf(
        os.environ.get("SDL_VIDEODRIVER") == "dummy",
        'requires a non-"dummy" SDL_VIDEODRIVER',
    )
    def test_image_convert_bug_131(self):
        # Bitbucket bug #131: Unable to Surface.convert(32) some 1-bit images.
        # https://bitbucket.org/pygame/pygame/issue/131/unable-to-surfaceconvert-32-some-1-bit

        pygame.display.init()
        try:
            pygame.display.set_mode((640, 480))

            im = pygame.image.load(example_path(os.path.join("data", "city.png")))
            im2 = pygame.image.load(example_path(os.path.join("data", "brick.png")))

            self.assertEqual(im.get_palette(), ((0, 0, 0, 255), (255, 255, 255, 255)))
            self.assertEqual(im2.get_palette(), ((0, 0, 0, 255), (0, 0, 0, 255)))

            self.assertEqual(repr(im.convert(32)), "<Surface(24x24x32 SW)>")
            self.assertEqual(repr(im2.convert(32)), "<Surface(469x137x32 SW)>")

            # Ensure a palette format to palette format works.
            im3 = im.convert(8)
            self.assertEqual(repr(im3), "<Surface(24x24x8 SW)>")
            self.assertEqual(im3.get_palette(), im.get_palette())

        finally:
            pygame.display.quit()

    def test_convert_init(self):
        """Ensure initialization exceptions are raised
        for surf.convert()."""
        pygame.display.quit()
        surf = pygame.Surface((1, 1))

        self.assertRaisesRegex(pygame.error, "display initialized", surf.convert)

        pygame.display.init()
        try:
            if os.environ.get("SDL_VIDEODRIVER") != "dummy":
                try:
                    surf.convert(32)
                    surf.convert(pygame.Surface((1, 1)))
                except pygame.error:
                    self.fail("convert() should not raise an exception here.")

            self.assertRaisesRegex(pygame.error, "No video mode", surf.convert)

            pygame.display.set_mode((640, 480))
            try:
                surf.convert()
            except pygame.error:
                self.fail("convert() should not raise an exception here.")
        finally:
            pygame.display.quit()

    def test_convert_alpha_init(self):
        """Ensure initialization exceptions are raised
        for surf.convert_alpha()."""
        pygame.display.quit()
        surf = pygame.Surface((1, 1))

        self.assertRaisesRegex(pygame.error, "display initialized", surf.convert_alpha)

        pygame.display.init()
        try:
            self.assertRaisesRegex(pygame.error, "No video mode", surf.convert_alpha)

            pygame.display.set_mode((640, 480))
            try:
                surf.convert_alpha()
            except pygame.error:
                self.fail("convert_alpha() should not raise an exception here.")
        finally:
            pygame.display.quit()

    def test_convert_alpha_SRCALPHA(self):
        """Ensure that the surface returned by surf.convert_alpha()
        has alpha blending enabled"""
        pygame.display.init()
        try:
            pygame.display.set_mode((640, 480))

            s1 = pygame.Surface((100, 100), 0, 32)
            # s2=pygame.Surface((100,100), pygame.SRCALPHA, 32)
            s1_alpha = s1.convert_alpha()
            self.assertEqual(s1_alpha.get_flags() & SRCALPHA, SRCALPHA)
            self.assertEqual(s1_alpha.get_alpha(), 255)
        finally:
            pygame.display.quit()

    @unittest.skip("causes failures in other tests if run, so skip")
    def test_src_alpha_issue_1289(self):
        """blit should be white."""
        surf1 = pygame.Surface((1, 1), pygame.SRCALPHA, 32)
        surf1.fill((255, 255, 255, 100))

        surf2 = pygame.Surface((1, 1), pygame.SRCALPHA, 32)
        self.assertEqual(surf2.get_at((0, 0)), (0, 0, 0, 0))
        surf2.blit(surf1, (0, 0))

        self.assertEqual(surf1.get_at((0, 0)), (255, 255, 255, 100))
        self.assertEqual(surf2.get_at((0, 0)), (255, 255, 255, 100))

    def todo_test_convert(self):

        # __doc__ (as of 2008-08-02) for pygame.surface.Surface.convert:

        # Surface.convert(Surface): return Surface
        # Surface.convert(depth, flags=0): return Surface
        # Surface.convert(masks, flags=0): return Surface
        # Surface.convert(): return Surface
        # change the pixel format of an image
        #
        # Creates a new copy of the Surface with the pixel format changed. The
        # new pixel format can be determined from another existing Surface.
        # Otherwise depth, flags, and masks arguments can be used, similar to
        # the pygame.Surface() call.
        #
        # If no arguments are passed the new Surface will have the same pixel
        # format as the display Surface. This is always the fastest format for
        # blitting. It is a good idea to convert all Surfaces before they are
        # blitted many times.
        #
        # The converted Surface will have no pixel alphas. They will be
        # stripped if the original had them. See Surface.convert_alpha() for
        # preserving or creating per-pixel alphas.
        #

        self.fail()

    def test_convert__pixel_format_as_surface_subclass(self):
        """Ensure convert accepts a Surface subclass argument."""
        expected_size = (23, 17)
        convert_surface = SurfaceSubclass(expected_size, 0, 32)
        depth_surface = SurfaceSubclass((31, 61), 0, 32)

        pygame.display.init()
        try:
            surface = convert_surface.convert(depth_surface)

            self.assertIsNot(surface, depth_surface)
            self.assertIsNot(surface, convert_surface)
            self.assertIsInstance(surface, pygame.Surface)
            self.assertIsInstance(surface, SurfaceSubclass)
            self.assertEqual(surface.get_size(), expected_size)
        finally:
            pygame.display.quit()

    def test_convert_alpha(self):
        """Ensure the surface returned by surf.convert_alpha
        has alpha values added"""
        pygame.display.init()
        try:
            pygame.display.set_mode((640, 480))

            s1 = pygame.Surface((100, 100), 0, 32)
            s1_alpha = pygame.Surface.convert_alpha(s1)

            s2 = pygame.Surface((100, 100), 0, 32)
            s2_alpha = s2.convert_alpha()

            s3 = pygame.Surface((100, 100), 0, 8)
            s3_alpha = s3.convert_alpha()

            s4 = pygame.Surface((100, 100), 0, 12)
            s4_alpha = s4.convert_alpha()

            s5 = pygame.Surface((100, 100), 0, 15)
            s5_alpha = s5.convert_alpha()

            s6 = pygame.Surface((100, 100), 0, 16)
            s6_alpha = s6.convert_alpha()

            s7 = pygame.Surface((100, 100), 0, 24)
            s7_alpha = s7.convert_alpha()

            self.assertEqual(s1_alpha.get_alpha(), 255)
            self.assertEqual(s2_alpha.get_alpha(), 255)
            self.assertEqual(s3_alpha.get_alpha(), 255)
            self.assertEqual(s4_alpha.get_alpha(), 255)
            self.assertEqual(s5_alpha.get_alpha(), 255)
            self.assertEqual(s6_alpha.get_alpha(), 255)
            self.assertEqual(s7_alpha.get_alpha(), 255)

            self.assertEqual(s1_alpha.get_bitsize(), 32)
            self.assertEqual(s2_alpha.get_bitsize(), 32)
            self.assertEqual(s3_alpha.get_bitsize(), 32)
            self.assertEqual(s4_alpha.get_bitsize(), 32)
            self.assertEqual(s5_alpha.get_bitsize(), 32)
            self.assertEqual(s6_alpha.get_bitsize(), 32)
            self.assertEqual(s6_alpha.get_bitsize(), 32)

            with self.assertRaises(pygame.error):
                surface = pygame.display.set_mode()
                pygame.display.quit()
                surface.convert_alpha()

        finally:
            pygame.display.quit()

    def test_convert_alpha__pixel_format_as_surface_subclass(self):
        """Ensure convert_alpha accepts a Surface subclass argument."""
        expected_size = (23, 17)
        convert_surface = SurfaceSubclass(expected_size, SRCALPHA, 32)
        depth_surface = SurfaceSubclass((31, 57), SRCALPHA, 32)

        pygame.display.init()
        try:
            pygame.display.set_mode((60, 60))

            # This is accepted as an argument, but its values are ignored.
            # See issue #599.
            surface = convert_surface.convert_alpha(depth_surface)

            self.assertIsNot(surface, depth_surface)
            self.assertIsNot(surface, convert_surface)
            self.assertIsInstance(surface, pygame.Surface)
            self.assertIsInstance(surface, SurfaceSubclass)
            self.assertEqual(surface.get_size(), expected_size)
        finally:
            pygame.display.quit()

    def test_get_abs_offset(self):
        pygame.display.init()
        try:
            parent = pygame.Surface((64, 64), SRCALPHA, 32)

            # Stack bunch of subsurfaces
            sub_level_1 = parent.subsurface((2, 2), (34, 37))
            sub_level_2 = sub_level_1.subsurface((0, 0), (30, 29))
            sub_level_3 = sub_level_2.subsurface((3, 7), (20, 21))
            sub_level_4 = sub_level_3.subsurface((6, 1), (14, 14))
            sub_level_5 = sub_level_4.subsurface((5, 6), (3, 4))

            # Parent is always (0, 0)
            self.assertEqual(parent.get_abs_offset(), (0, 0))
            # Total offset: (0+2, 0+2) = (2, 2)
            self.assertEqual(sub_level_1.get_abs_offset(), (2, 2))
            # Total offset: (0+2+0, 0+2+0) = (2, 2)
            self.assertEqual(sub_level_2.get_abs_offset(), (2, 2))
            # Total offset: (0+2+0+3, 0+2+0+7) = (5, 9)
            self.assertEqual(sub_level_3.get_abs_offset(), (5, 9))
            # Total offset: (0+2+0+3+6, 0+2+0+7+1) = (11, 10)
            self.assertEqual(sub_level_4.get_abs_offset(), (11, 10))
            # Total offset: (0+2+0+3+6+5, 0+2+0+7+1+6) = (16, 16)
            self.assertEqual(sub_level_5.get_abs_offset(), (16, 16))

            with self.assertRaises(pygame.error):
                surface = pygame.display.set_mode()
                pygame.display.quit()
                surface.get_abs_offset()
        finally:
            pygame.display.quit()

    def test_get_abs_parent(self):
        pygame.display.init()
        try:
            parent = pygame.Surface((32, 32), SRCALPHA, 32)

            # Stack bunch of subsurfaces
            sub_level_1 = parent.subsurface((1, 1), (15, 15))
            sub_level_2 = sub_level_1.subsurface((1, 1), (12, 12))
            sub_level_3 = sub_level_2.subsurface((1, 1), (9, 9))
            sub_level_4 = sub_level_3.subsurface((1, 1), (8, 8))
            sub_level_5 = sub_level_4.subsurface((2, 2), (3, 4))
            sub_level_6 = sub_level_5.subsurface((0, 0), (2, 1))

            # Can't have subsurfaces bigger than parents
            self.assertRaises(ValueError, parent.subsurface, (5, 5), (100, 100))
            self.assertRaises(ValueError, sub_level_3.subsurface, (0, 0), (11, 5))
            self.assertRaises(ValueError, sub_level_6.subsurface, (0, 0), (5, 5))

            # Calling get_abs_parent on parent should return itself
            self.assertEqual(parent.get_abs_parent(), parent)

            # On subclass "depth" of 1, get_abs_parent and get_parent should return the same
            self.assertEqual(sub_level_1.get_abs_parent(), sub_level_1.get_parent())
            self.assertEqual(sub_level_2.get_abs_parent(), parent)
            self.assertEqual(sub_level_3.get_abs_parent(), parent)
            self.assertEqual(sub_level_4.get_abs_parent(), parent)
            self.assertEqual(sub_level_5.get_abs_parent(), parent)
            self.assertEqual(
                sub_level_6.get_abs_parent(), sub_level_6.get_parent().get_abs_parent()
            )

            with self.assertRaises(pygame.error):
                surface = pygame.display.set_mode()
                pygame.display.quit()
                surface.get_abs_parent()
        finally:
            pygame.display.quit()

    def test_get_at(self):
        surf = pygame.Surface((2, 2), 0, 24)
        c00 = pygame.Color(1, 2, 3)
        c01 = pygame.Color(5, 10, 15)
        c10 = pygame.Color(100, 50, 0)
        c11 = pygame.Color(4, 5, 6)
        surf.set_at((0, 0), c00)
        surf.set_at((0, 1), c01)
        surf.set_at((1, 0), c10)
        surf.set_at((1, 1), c11)
        c = surf.get_at((0, 0))
        self.assertIsInstance(c, pygame.Color)
        self.assertEqual(c, c00)
        self.assertEqual(surf.get_at((0, 1)), c01)
        self.assertEqual(surf.get_at((1, 0)), c10)
        self.assertEqual(surf.get_at((1, 1)), c11)
        for p in [(-1, 0), (0, -1), (2, 0), (0, 2)]:
            self.assertRaises(IndexError, surf.get_at, p)

    def test_get_at_mapped(self):
        color = pygame.Color(10, 20, 30)
        for bitsize in [8, 16, 24, 32]:
            surf = pygame.Surface((2, 2), 0, bitsize)
            surf.fill(color)
            pixel = surf.get_at_mapped((0, 0))
            self.assertEqual(
                pixel,
                surf.map_rgb(color),
                "%i != %i, bitsize: %i" % (pixel, surf.map_rgb(color), bitsize),
            )

    def test_get_bitsize(self):
        pygame.display.init()
        try:
            expected_size = (11, 21)

            # Check that get_bitsize returns passed depth
            expected_depth = 32
            surface = pygame.Surface(expected_size, pygame.SRCALPHA, expected_depth)
            self.assertEqual(surface.get_size(), expected_size)
            self.assertEqual(surface.get_bitsize(), expected_depth)

            expected_depth = 16
            surface = pygame.Surface(expected_size, pygame.SRCALPHA, expected_depth)
            self.assertEqual(surface.get_size(), expected_size)
            self.assertEqual(surface.get_bitsize(), expected_depth)

            expected_depth = 15
            surface = pygame.Surface(expected_size, 0, expected_depth)
            self.assertEqual(surface.get_size(), expected_size)
            self.assertEqual(surface.get_bitsize(), expected_depth)
            # Check for invalid depths
            expected_depth = -1
            self.assertRaises(
                ValueError, pygame.Surface, expected_size, 0, expected_depth
            )
            expected_depth = 11
            self.assertRaises(
                ValueError, pygame.Surface, expected_size, 0, expected_depth
            )
            expected_depth = 1024
            self.assertRaises(
                ValueError, pygame.Surface, expected_size, 0, expected_depth
            )

            with self.assertRaises(pygame.error):
                surface = pygame.display.set_mode()
                pygame.display.quit()
                surface.get_bitsize()
        finally:
            pygame.display.quit()

    def test_get_clip(self):
        s = pygame.Surface((800, 600))
        rectangle = s.get_clip()
        self.assertEqual(rectangle, (0, 0, 800, 600))

    def test_get_colorkey(self):
        pygame.display.init()
        try:
            # if set_colorkey is not used
            s = pygame.Surface((800, 600), 0, 32)
            self.assertIsNone(s.get_colorkey())

            # if set_colorkey is used
            s.set_colorkey(None)
            self.assertIsNone(s.get_colorkey())

            # setting up remainder of tests...
            r, g, b, a = 20, 40, 60, 12
            colorkey = pygame.Color(r, g, b)
            s.set_colorkey(colorkey)

            # test for ideal case
            self.assertEqual(s.get_colorkey(), (r, g, b, 255))

            # test for if the color_key is set using pygame.RLEACCEL
            s.set_colorkey(colorkey, pygame.RLEACCEL)
            self.assertEqual(s.get_colorkey(), (r, g, b, 255))

            # test for if the color key is not what's expected
            s.set_colorkey(pygame.Color(r + 1, g + 1, b + 1))
            self.assertNotEqual(s.get_colorkey(), (r, g, b, 255))

            s.set_colorkey(
                pygame.Color(r, g, b, a)
            )  # regardless of whether alpha is not 255, colorkey returned from surface is always 255
            self.assertEqual(s.get_colorkey(), (r, g, b, 255))

            # test for using method when display is created with OpenGL and the SDL version is 1
            # Open GL is not available on the dummy video driver
            if SDL1:  # SLD1 is a bool defined at the top...
                try:
                    s = pygame.display.set_mode((200, 200), pygame.OPENGL, 32)
                except pygame.error:
                    pass  # If we can't create OPENGL surface don't try this test
                else:
                    with self.assertRaises(pygame.error):
                        s.get_colorkey()

        finally:
            # test for using method after display.quit() is called...
            s = pygame.display.set_mode((200, 200), 0, 32)
            pygame.display.quit()
            with self.assertRaises(pygame.error):
                s.get_colorkey()

    def test_get_height(self):
        sizes = ((1, 1), (119, 10), (10, 119), (1, 1000), (1000, 1), (1000, 1000))
        for width, height in sizes:
            surf = pygame.Surface((width, height))
            found_height = surf.get_height()
            self.assertEqual(height, found_height)

    def test_get_locked(self):
        def blit_locked_test(surface):
            newSurf = pygame.Surface((10, 10))
            try:
                newSurf.blit(surface, (0, 0))
            except pygame.error:
                return True
            else:
                return False

        surf = pygame.Surface((100, 100))

        self.assertIs(surf.get_locked(), blit_locked_test(surf))  # Unlocked
        # Surface should lock
        surf.lock()
        self.assertIs(surf.get_locked(), blit_locked_test(surf))  # Locked
        # Surface should unlock
        surf.unlock()
        self.assertIs(surf.get_locked(), blit_locked_test(surf))  # Unlocked

        # Check multiple locks
        surf = pygame.Surface((100, 100))
        surf.lock()
        surf.lock()
        self.assertIs(surf.get_locked(), blit_locked_test(surf))  # Locked
        surf.unlock()
        self.assertIs(surf.get_locked(), blit_locked_test(surf))  # Locked
        surf.unlock()
        self.assertIs(surf.get_locked(), blit_locked_test(surf))  # Unlocked

        # Check many locks
        surf = pygame.Surface((100, 100))
        for i in range(1000):
            surf.lock()
        self.assertIs(surf.get_locked(), blit_locked_test(surf))  # Locked
        for i in range(1000):
            surf.unlock()
        self.assertFalse(surf.get_locked())  # Unlocked

        # Unlocking an unlocked surface
        surf = pygame.Surface((100, 100))
        surf.unlock()
        self.assertIs(surf.get_locked(), blit_locked_test(surf))  # Unlocked
        surf.unlock()
        self.assertIs(surf.get_locked(), blit_locked_test(surf))  # Unlocked

    def test_get_locks(self):

        # __doc__ (as of 2008-08-02) for pygame.surface.Surface.get_locks:

        # Surface.get_locks(): return tuple
        # Gets the locks for the Surface
        #
        # Returns the currently existing locks for the Surface.

        # test on a surface that is not initially locked
        surface = pygame.Surface((100, 100))
        self.assertEqual(surface.get_locks(), ())

        # test on the same surface after it has been locked
        surface.lock()
        self.assertEqual(surface.get_locks(), (surface,))

        # test on the same surface after it has been unlocked
        surface.unlock()
        self.assertEqual(surface.get_locks(), ())

        # test with PixelArray initialization: locks surface
        pxarray = pygame.PixelArray(surface)
        self.assertNotEqual(surface.get_locks(), ())

        # closing the PixelArray releases the surface lock
        pxarray.close()
        self.assertEqual(surface.get_locks(), ())

        # AttributeError raised when called on invalid object type (i.e. not a pygame.Surface object)
        with self.assertRaises(AttributeError):
            "DUMMY".get_locks()

    def test_get_losses(self):
        """Ensure a surface's losses can be retrieved"""
        pygame.display.init()
        try:
            # Masks for different color component configurations
            mask8 = (224, 28, 3, 0)
            mask15 = (31744, 992, 31, 0)
            mask16 = (63488, 2016, 31, 0)
            mask24 = (4278190080, 16711680, 65280, 0)
            mask32 = (4278190080, 16711680, 65280, 255)

            # Surfaces with standard depths and masks
            display_surf = pygame.display.set_mode((100, 100))
            surf = pygame.Surface((100, 100))
            surf_8bit = pygame.Surface((100, 100), depth=8, masks=mask8)
            surf_15bit = pygame.Surface((100, 100), depth=15, masks=mask15)
            surf_16bit = pygame.Surface((100, 100), depth=16, masks=mask16)
            surf_24bit = pygame.Surface((100, 100), depth=24, masks=mask24)
            surf_32bit = pygame.Surface((100, 100), depth=32, masks=mask32)

            # Test output is correct type, length, and value range
            losses = surf.get_losses()
            self.assertIsInstance(losses, tuple)
            self.assertEqual(len(losses), 4)
            for loss in losses:
                self.assertIsInstance(loss, int)
                self.assertGreaterEqual(loss, 0)
                self.assertLessEqual(loss, 8)

            # Test each surface for correct losses
            # Display surface losses gives idea of default surface losses
            if display_surf.get_losses() == (0, 0, 0, 8):
                self.assertEqual(losses, (0, 0, 0, 8))
            elif display_surf.get_losses() == (8, 8, 8, 8):
                self.assertEqual(losses, (8, 8, 8, 8))

            self.assertEqual(surf_8bit.get_losses(), (5, 5, 6, 8))
            self.assertEqual(surf_15bit.get_losses(), (3, 3, 3, 8))
            self.assertEqual(surf_16bit.get_losses(), (3, 2, 3, 8))
            self.assertEqual(surf_24bit.get_losses(), (0, 0, 0, 8))
            self.assertEqual(surf_32bit.get_losses(), (0, 0, 0, 0))

            # Method should fail when display is not initialized
            with self.assertRaises(pygame.error):
                surface = pygame.display.set_mode((100, 100))
                pygame.display.quit()
                surface.get_losses()
        finally:
            pygame.display.quit()

    def todo_test_get_masks(self):

        # __doc__ (as of 2008-08-02) for pygame.surface.Surface.get_masks:

        # Surface.get_masks(): return (R, G, B, A)
        # the bitmasks needed to convert between a color and a mapped integer
        #
        # Returns the bitmasks used to isolate each color in a mapped integer.
        # This value is not needed for normal Pygame usage.

        self.fail()

    def test_get_offset(self):
        """get_offset returns the (0,0) if surface is not a child
        returns the position of child subsurface inside of parent
        """
        pygame.display.init()
        try:
            surf = pygame.Surface((100, 100))
            self.assertEqual(surf.get_offset(), (0, 0))

            # subsurface offset test
            subsurf = surf.subsurface(1, 1, 10, 10)
            self.assertEqual(subsurf.get_offset(), (1, 1))

            with self.assertRaises(pygame.error):
                surface = pygame.display.set_mode()
                pygame.display.quit()
                surface.get_offset()
        finally:
            pygame.display.quit()

    def test_get_palette(self):
        pygame.display.init()
        try:
            palette = [Color(i, i, i) for i in range(256)]
            pygame.display.set_mode((100, 50))
            surf = pygame.Surface((2, 2), 0, 8)
            surf.set_palette(palette)
            palette2 = surf.get_palette()
            r, g, b = palette2[0]

            self.assertEqual(len(palette2), len(palette))
            for c2, c in zip(palette2, palette):
                self.assertEqual(c2, c)
            for c in palette2:
                self.assertIsInstance(c, pygame.Color)
        finally:
            pygame.display.quit()

    def test_get_palette_at(self):
        # See also test_get_palette
        pygame.display.init()
        try:
            pygame.display.set_mode((100, 50))
            surf = pygame.Surface((2, 2), 0, 8)
            color = pygame.Color(1, 2, 3, 255)
            surf.set_palette_at(0, color)
            color2 = surf.get_palette_at(0)
            self.assertIsInstance(color2, pygame.Color)
            self.assertEqual(color2, color)
            self.assertRaises(IndexError, surf.get_palette_at, -1)
            self.assertRaises(IndexError, surf.get_palette_at, 256)
        finally:
            pygame.display.quit()

    def test_get_pitch(self):
        # Test get_pitch() on several surfaces of varying size/depth
        sizes = ((2, 2), (7, 33), (33, 7), (2, 734), (734, 2), (734, 734))
        depths = [8, 24, 32]
        for width, height in sizes:
            for depth in depths:
                # Test get_pitch() on parent surface
                surf = pygame.Surface((width, height), depth=depth)
                buff = surf.get_buffer()
                pitch = buff.length / surf.get_height()
                test_pitch = surf.get_pitch()
                self.assertEqual(pitch, test_pitch)
                # Test get_pitch() on subsurface with same rect as parent
                rect1 = surf.get_rect()
                subsurf1 = surf.subsurface(rect1)
                sub_buff1 = subsurf1.get_buffer()
                sub_pitch1 = sub_buff1.length / subsurf1.get_height()
                test_sub_pitch1 = subsurf1.get_pitch()
                self.assertEqual(sub_pitch1, test_sub_pitch1)
                # Test get_pitch on subsurface with modified rect
                rect2 = rect1.inflate(-width / 2, -height / 2)
                subsurf2 = surf.subsurface(rect2)
                sub_buff2 = subsurf2.get_buffer()
                sub_pitch2 = sub_buff2.length / float(subsurf2.get_height())
                test_sub_pitch2 = subsurf2.get_pitch()
                self.assertEqual(sub_pitch2, test_sub_pitch2)

    def test_get_shifts(self):
        """Tests whether Surface.get_shifts returns proper RGBA shifts under various conditions."""
        # __doc__ (as of 2008-08-02) for pygame.surface.Surface.get_shifts:

        # Surface.get_shifts(): return (R, G, B, A)
        # the bit shifts needed to convert between a color and a mapped integer
        #
        # Returns the pixel shifts need to convert between each color and a
        # mapped integer.
        #
        # This value is not needed for normal Pygame usage.

        # Test for SDL1 -> set_shifts() raises AttributeError in SDL2
        if SDL1:
            surface = pygame.Surface((32, 32))
            surface.set_shifts((2, 4, 8, 16))
            r, g, b, a = surface.get_shifts()
            self.assertEqual((r, g, b, a), (2, 4, 8, 16))
        # Test for SDL2 on surfaces with various depths and alpha on/off
        else:
            depths = [8, 24, 32]
            alpha = 128
            off = None
            for bit_depth in depths:
                surface = pygame.Surface((32, 32), depth=bit_depth)
                surface.set_alpha(alpha)
                r1, g1, b1, a1 = surface.get_shifts()
                surface.set_alpha(off)
                r2, g2, b2, a2 = surface.get_shifts()
                self.assertEqual((r1, g1, b1, a1), (r2, g2, b2, a2))
<<<<<<< HEAD
=======

>>>>>>> a1a8006d

    def test_get_size(self):
        sizes = ((1, 1), (119, 10), (1000, 1000), (1, 5000), (1221, 1), (99, 999))
        for width, height in sizes:
            surf = pygame.Surface((width, height))
            found_size = surf.get_size()
            self.assertEqual((width, height), found_size)

    def test_lock(self):

        # __doc__ (as of 2008-08-02) for pygame.surface.Surface.lock:

        # Surface.lock(): return None
        # lock the Surface memory for pixel access
        #
        # Lock the pixel data of a Surface for access. On accelerated
        # Surfaces, the pixel data may be stored in volatile video memory or
        # nonlinear compressed forms. When a Surface is locked the pixel
        # memory becomes available to access by regular software. Code that
        # reads or writes pixel values will need the Surface to be locked.
        #
        # Surfaces should not remain locked for more than necessary. A locked
        # Surface can often not be displayed or managed by Pygame.
        #
        # Not all Surfaces require locking. The Surface.mustlock() method can
        # determine if it is actually required. There is no performance
        # penalty for locking and unlocking a Surface that does not need it.
        #
        # All pygame functions will automatically lock and unlock the Surface
        # data as needed. If a section of code is going to make calls that
        # will repeatedly lock and unlock the Surface many times, it can be
        # helpful to wrap the block inside a lock and unlock pair.
        #
        # It is safe to nest locking and unlocking calls. The surface will
        # only be unlocked after the final lock is released.
        #

        # Basic
        surf = pygame.Surface((100, 100))
        surf.lock()
        self.assertTrue(surf.get_locked())

        # Nested
        surf = pygame.Surface((100, 100))
        surf.lock()
        surf.lock()
        surf.unlock()
        self.assertTrue(surf.get_locked())
        surf.unlock()
        surf.lock()
        surf.lock()
        self.assertTrue(surf.get_locked())
        surf.unlock()
        self.assertTrue(surf.get_locked())
        surf.unlock()
        self.assertFalse(surf.get_locked())

        # Already Locked
        surf = pygame.Surface((100, 100))
        surf.lock()
        surf.lock()
        self.assertTrue(surf.get_locked())
        surf.unlock()
        self.assertTrue(surf.get_locked())
        surf.unlock()
        self.assertFalse(surf.get_locked())

    def test_map_rgb(self):
        color = Color(0, 128, 255, 64)
        surf = pygame.Surface((5, 5), SRCALPHA, 32)
        c = surf.map_rgb(color)
        self.assertEqual(surf.unmap_rgb(c), color)

        self.assertEqual(surf.get_at((0, 0)), (0, 0, 0, 0))
        surf.fill(c)
        self.assertEqual(surf.get_at((0, 0)), color)

        surf.fill((0, 0, 0, 0))
        self.assertEqual(surf.get_at((0, 0)), (0, 0, 0, 0))
        surf.set_at((0, 0), c)
        self.assertEqual(surf.get_at((0, 0)), color)

    def test_mustlock(self):
        # Test that subsurfaces mustlock
        surf = pygame.Surface((1024, 1024))
        subsurf = surf.subsurface((0, 0, 1024, 1024))
        self.assertTrue(subsurf.mustlock())
        self.assertFalse(surf.mustlock())
        # Tests nested subsurfaces
        rects = ((0, 0, 512, 512), (0, 0, 256, 256), (0, 0, 128, 128))
        surf_stack = []
        surf_stack.append(surf)
        surf_stack.append(subsurf)
        for rect in rects:
            surf_stack.append(surf_stack[-1].subsurface(rect))
            self.assertTrue(surf_stack[-1].mustlock())
            self.assertTrue(surf_stack[-2].mustlock())
        # Test RLEACCEL flag in set_colorkey
        surf = pygame.Surface((100, 100))
        blit_surf = pygame.Surface((100, 100))
        blit_surf.set_colorkey((0, 0, 255), RLEACCEL)
        surf.blit(blit_surf, (0, 0))
        self.assertEqual(
            blit_surf.mustlock(), (blit_surf.get_flags() & pygame.RLEACCEL) != 0
        )

    def test_set_alpha_none(self):
        """surf.set_alpha(None) disables blending"""
        s = pygame.Surface((1, 1), SRCALPHA, 32)
        s.fill((0, 255, 0, 128))
        s.set_alpha(None)
        self.assertEqual(None, s.get_alpha())

        s2 = pygame.Surface((1, 1), SRCALPHA, 32)
        s2.fill((255, 0, 0, 255))
        s2.blit(s, (0, 0))
        self.assertEqual(s2.get_at((0, 0))[0], 0, "the red component should be 0")

    def test_set_alpha_value(self):
        """surf.set_alpha(x), where x != None, enables blending"""
        s = pygame.Surface((1, 1), SRCALPHA, 32)
        s.fill((0, 255, 0, 128))
        s.set_alpha(255)

        s2 = pygame.Surface((1, 1), SRCALPHA, 32)
        s2.fill((255, 0, 0, 255))
        s2.blit(s, (0, 0))
        self.assertGreater(
            s2.get_at((0, 0))[0], 0, "the red component should be above 0"
        )

    def test_palette_colorkey(self):
        """test bug discovered by robertpfeiffer
        https://github.com/pygame/pygame/issues/721
        """
        surf = pygame.image.load(example_path(os.path.join("data", "alien2.png")))
        key = surf.get_colorkey()
        self.assertEqual(surf.get_palette()[surf.map_rgb(key)], key)

    def test_palette_colorkey_set_px(self):
        surf = pygame.image.load(example_path(os.path.join("data", "alien2.png")))
        key = surf.get_colorkey()
        surf.set_at((0, 0), key)
        self.assertEqual(surf.get_at((0, 0)), key)

    def test_palette_colorkey_fill(self):
        surf = pygame.image.load(example_path(os.path.join("data", "alien2.png")))
        key = surf.get_colorkey()
        surf.fill(key)
        self.assertEqual(surf.get_at((0, 0)), key)

    def test_set_palette(self):
        palette = [pygame.Color(i, i, i) for i in range(256)]
        palette[10] = tuple(palette[10])  # 4 element tuple
        palette[11] = tuple(palette[11])[0:3]  # 3 element tuple

        surf = pygame.Surface((2, 2), 0, 8)
        pygame.display.init()
        try:
            pygame.display.set_mode((100, 50))
            surf.set_palette(palette)
            for i in range(256):
                self.assertEqual(surf.map_rgb(palette[i]), i, "palette color %i" % (i,))
                c = palette[i]
                surf.fill(c)
                self.assertEqual(surf.get_at((0, 0)), c, "palette color %i" % (i,))
            for i in range(10):
                palette[i] = pygame.Color(255 - i, 0, 0)
            surf.set_palette(palette[0:10])
            for i in range(256):
                self.assertEqual(surf.map_rgb(palette[i]), i, "palette color %i" % (i,))
                c = palette[i]
                surf.fill(c)
                self.assertEqual(surf.get_at((0, 0)), c, "palette color %i" % (i,))
            self.assertRaises(ValueError, surf.set_palette, [Color(1, 2, 3, 254)])
            self.assertRaises(ValueError, surf.set_palette, (1, 2, 3, 254))
        finally:
            pygame.display.quit()

    def test_set_palette__fail(self):
        pygame.init()
        palette = 256 * [(10, 20, 30)]
        surf = pygame.Surface((2, 2), 0, 32)
        self.assertRaises(pygame.error, surf.set_palette, palette)
        pygame.quit()

    def test_set_palette_at(self):
        pygame.display.init()
        try:
            pygame.display.set_mode((100, 50))
            surf = pygame.Surface((2, 2), 0, 8)
            original = surf.get_palette_at(10)
            replacement = Color(1, 1, 1, 255)
            if replacement == original:
                replacement = Color(2, 2, 2, 255)
            surf.set_palette_at(10, replacement)
            self.assertEqual(surf.get_palette_at(10), replacement)
            next = tuple(original)
            surf.set_palette_at(10, next)
            self.assertEqual(surf.get_palette_at(10), next)
            next = tuple(original)[0:3]
            surf.set_palette_at(10, next)
            self.assertEqual(surf.get_palette_at(10), next)
            self.assertRaises(IndexError, surf.set_palette_at, 256, replacement)
            self.assertRaises(IndexError, surf.set_palette_at, -1, replacement)
        finally:
            pygame.display.quit()

    def test_subsurface(self):

        # __doc__ (as of 2008-08-02) for pygame.surface.Surface.subsurface:

        # Surface.subsurface(Rect): return Surface
        # create a new surface that references its parent
        #
        # Returns a new Surface that shares its pixels with its new parent.
        # The new Surface is considered a child of the original. Modifications
        # to either Surface pixels will effect each other. Surface information
        # like clipping area and color keys are unique to each Surface.
        #
        # The new Surface will inherit the palette, color key, and alpha
        # settings from its parent.
        #
        # It is possible to have any number of subsurfaces and subsubsurfaces
        # on the parent. It is also possible to subsurface the display Surface
        # if the display mode is not hardware accelerated.
        #
        # See the Surface.get_offset(), Surface.get_parent() to learn more
        # about the state of a subsurface.
        #

        surf = pygame.Surface((16, 16))
        s = surf.subsurface(0, 0, 1, 1)
        s = surf.subsurface((0, 0, 1, 1))

        # s = surf.subsurface((0,0,1,1), 1)
        # This form is not acceptable.
        # s = surf.subsurface(0,0,10,10, 1)

        self.assertRaises(ValueError, surf.subsurface, (0, 0, 1, 1, 666))

        self.assertEqual(s.get_shifts(), surf.get_shifts())
        self.assertEqual(s.get_masks(), surf.get_masks())
        self.assertEqual(s.get_losses(), surf.get_losses())

        # Issue 2 at Bitbucket.org/pygame/pygame
        surf = pygame.Surface.__new__(pygame.Surface)
        self.assertRaises(pygame.error, surf.subsurface, (0, 0, 0, 0))

    def test_unlock(self):
        # Basic
        surf = pygame.Surface((100, 100))
        surf.lock()
        surf.unlock()
        self.assertFalse(surf.get_locked())

        # Nested
        surf = pygame.Surface((100, 100))
        surf.lock()
        surf.lock()
        surf.unlock()
        self.assertTrue(surf.get_locked())
        surf.unlock()
        self.assertFalse(surf.get_locked())

        # Already Unlocked
        surf = pygame.Surface((100, 100))
        surf.unlock()
        self.assertFalse(surf.get_locked())
        surf.unlock()
        self.assertFalse(surf.get_locked())

        # Surface can be relocked
        surf = pygame.Surface((100, 100))
        surf.lock()
        surf.unlock()
        self.assertFalse(surf.get_locked())
        surf.lock()
        surf.unlock()
        self.assertFalse(surf.get_locked())

    def test_unmap_rgb(self):
        # Special case, 8 bit-per-pixel surface (has a palette).
        surf = pygame.Surface((2, 2), 0, 8)
        c = (1, 1, 1)  # Unlikely to be in a default palette.
        i = 67
        pygame.display.init()
        try:
            pygame.display.set_mode((100, 50))
            surf.set_palette_at(i, c)
            unmapped_c = surf.unmap_rgb(i)
            self.assertEqual(unmapped_c, c)
            # Confirm it is a Color instance
            self.assertIsInstance(unmapped_c, pygame.Color)
        finally:
            pygame.display.quit()

        # Remaining, non-pallete, cases.
        c = (128, 64, 12, 255)
        formats = [(0, 16), (0, 24), (0, 32), (SRCALPHA, 16), (SRCALPHA, 32)]
        for flags, bitsize in formats:
            surf = pygame.Surface((2, 2), flags, bitsize)
            unmapped_c = surf.unmap_rgb(surf.map_rgb(c))
            surf.fill(c)
            comparison_c = surf.get_at((0, 0))
            self.assertEqual(
                unmapped_c,
                comparison_c,
                "%s != %s, flags: %i, bitsize: %i"
                % (unmapped_c, comparison_c, flags, bitsize),
            )
            # Confirm it is a Color instance
            self.assertIsInstance(unmapped_c, pygame.Color)

    def test_scroll(self):
        scrolls = [
            (8, 2, 3),
            (16, 2, 3),
            (24, 2, 3),
            (32, 2, 3),
            (32, -1, -3),
            (32, 0, 0),
            (32, 11, 0),
            (32, 0, 11),
            (32, -11, 0),
            (32, 0, -11),
            (32, -11, 2),
            (32, 2, -11),
        ]
        for bitsize, dx, dy in scrolls:
            surf = pygame.Surface((10, 10), 0, bitsize)
            surf.fill((255, 0, 0))
            surf.fill((0, 255, 0), (2, 2, 2, 2))
            comp = surf.copy()
            comp.blit(surf, (dx, dy))
            surf.scroll(dx, dy)
            w, h = surf.get_size()
            for x in range(w):
                for y in range(h):
                    with self.subTest(x=x, y=y):
                        self.assertEqual(
                            surf.get_at((x, y)),
                            comp.get_at((x, y)),
                            "%s != %s, bpp:, %i, x: %i, y: %i"
                            % (
                                surf.get_at((x, y)),
                                comp.get_at((x, y)),
                                bitsize,
                                dx,
                                dy,
                            ),
                        )
        # Confirm clip rect containment
        surf = pygame.Surface((20, 13), 0, 32)
        surf.fill((255, 0, 0))
        surf.fill((0, 255, 0), (7, 1, 6, 6))
        comp = surf.copy()
        clip = Rect(3, 1, 8, 14)
        surf.set_clip(clip)
        comp.set_clip(clip)
        comp.blit(surf, (clip.x + 2, clip.y + 3), surf.get_clip())
        surf.scroll(2, 3)
        w, h = surf.get_size()
        for x in range(w):
            for y in range(h):
                self.assertEqual(surf.get_at((x, y)), comp.get_at((x, y)))
        # Confirm keyword arguments and per-pixel alpha
        spot_color = (0, 255, 0, 128)
        surf = pygame.Surface((4, 4), pygame.SRCALPHA, 32)
        surf.fill((255, 0, 0, 255))
        surf.set_at((1, 1), spot_color)
        surf.scroll(dx=1)
        self.assertEqual(surf.get_at((2, 1)), spot_color)
        surf.scroll(dy=1)
        self.assertEqual(surf.get_at((2, 2)), spot_color)
        surf.scroll(dy=1, dx=1)
        self.assertEqual(surf.get_at((3, 3)), spot_color)
        surf.scroll(dx=-3, dy=-3)
        self.assertEqual(surf.get_at((0, 0)), spot_color)


class SurfaceSubtypeTest(unittest.TestCase):
    """Issue #280: Methods that return a new Surface preserve subclasses"""

    def setUp(self):
        pygame.display.init()

    def tearDown(self):
        pygame.display.quit()

    def test_copy(self):
        """Ensure method copy() preserves the surface's class

        When Surface is subclassed, the inherited copy() method will return
        instances of the subclass. Non Surface fields are uncopied, however.
        This includes instance attributes.
        """
        expected_size = (32, 32)
        ms1 = SurfaceSubclass(expected_size, SRCALPHA, 32)
        ms2 = ms1.copy()

        self.assertIsNot(ms1, ms2)
        self.assertIsInstance(ms1, pygame.Surface)
        self.assertIsInstance(ms2, pygame.Surface)
        self.assertIsInstance(ms1, SurfaceSubclass)
        self.assertIsInstance(ms2, SurfaceSubclass)
        self.assertTrue(ms1.test_attribute)
        self.assertRaises(AttributeError, getattr, ms2, "test_attribute")
        self.assertEqual(ms2.get_size(), expected_size)

    def test_convert(self):
        """Ensure method convert() preserves the surface's class

        When Surface is subclassed, the inherited convert() method will return
        instances of the subclass. Non Surface fields are omitted, however.
        This includes instance attributes.
        """
        expected_size = (32, 32)
        ms1 = SurfaceSubclass(expected_size, 0, 24)
        ms2 = ms1.convert(24)

        self.assertIsNot(ms1, ms2)
        self.assertIsInstance(ms1, pygame.Surface)
        self.assertIsInstance(ms2, pygame.Surface)
        self.assertIsInstance(ms1, SurfaceSubclass)
        self.assertIsInstance(ms2, SurfaceSubclass)
        self.assertTrue(ms1.test_attribute)
        self.assertRaises(AttributeError, getattr, ms2, "test_attribute")
        self.assertEqual(ms2.get_size(), expected_size)

    def test_convert_alpha(self):
        """Ensure method convert_alpha() preserves the surface's class

        When Surface is subclassed, the inherited convert_alpha() method will
        return instances of the subclass. Non Surface fields are omitted,
        however. This includes instance attributes.
        """
        pygame.display.set_mode((40, 40))
        expected_size = (32, 32)
        s = pygame.Surface(expected_size, SRCALPHA, 16)
        ms1 = SurfaceSubclass(expected_size, SRCALPHA, 32)
        ms2 = ms1.convert_alpha(s)

        self.assertIsNot(ms1, ms2)
        self.assertIsInstance(ms1, pygame.Surface)
        self.assertIsInstance(ms2, pygame.Surface)
        self.assertIsInstance(ms1, SurfaceSubclass)
        self.assertIsInstance(ms2, SurfaceSubclass)
        self.assertTrue(ms1.test_attribute)
        self.assertRaises(AttributeError, getattr, ms2, "test_attribute")
        self.assertEqual(ms2.get_size(), expected_size)

    def test_subsurface(self):
        """Ensure method subsurface() preserves the surface's class

        When Surface is subclassed, the inherited subsurface() method will
        return instances of the subclass. Non Surface fields are uncopied,
        however. This includes instance attributes.
        """
        expected_size = (10, 12)
        ms1 = SurfaceSubclass((32, 32), SRCALPHA, 32)
        ms2 = ms1.subsurface((4, 5), expected_size)

        self.assertIsNot(ms1, ms2)
        self.assertIsInstance(ms1, pygame.Surface)
        self.assertIsInstance(ms2, pygame.Surface)
        self.assertIsInstance(ms1, SurfaceSubclass)
        self.assertIsInstance(ms2, SurfaceSubclass)
        self.assertTrue(ms1.test_attribute)
        self.assertRaises(AttributeError, getattr, ms2, "test_attribute")
        self.assertEqual(ms2.get_size(), expected_size)


class SurfaceGetBufferTest(unittest.TestCase):

    # These tests requires ctypes. They are disabled if ctypes
    # is not installed.
    #
    try:
        ArrayInterface
    except NameError:
        __tags__ = ("ignore", "subprocess_ignore")

    lilendian = pygame.get_sdl_byteorder() == pygame.LIL_ENDIAN

    def _check_interface_2D(self, s):
        s_w, s_h = s.get_size()
        s_bytesize = s.get_bytesize()
        s_pitch = s.get_pitch()
        s_pixels = s._pixels_address

        # check the array interface structure fields.
        v = s.get_view("2")
        if not IS_PYPY:
            flags = PAI_ALIGNED | PAI_NOTSWAPPED | PAI_WRITEABLE
            if s.get_pitch() == s_w * s_bytesize:
                flags |= PAI_FORTRAN

            inter = ArrayInterface(v)

            self.assertEqual(inter.two, 2)
            self.assertEqual(inter.nd, 2)
            self.assertEqual(inter.typekind, "u")
            self.assertEqual(inter.itemsize, s_bytesize)
            self.assertEqual(inter.shape[0], s_w)
            self.assertEqual(inter.shape[1], s_h)
            self.assertEqual(inter.strides[0], s_bytesize)
            self.assertEqual(inter.strides[1], s_pitch)
            self.assertEqual(inter.flags, flags)
            self.assertEqual(inter.data, s_pixels)

    def _check_interface_3D(self, s):
        s_w, s_h = s.get_size()
        s_bytesize = s.get_bytesize()
        s_pitch = s.get_pitch()
        s_pixels = s._pixels_address
        s_shifts = list(s.get_shifts())

        # Check for RGB or BGR surface.
        if s_shifts[0:3] == [0, 8, 16]:
            if self.lilendian:
                # RGB
                offset = 0
                step = 1
            else:
                # BGR
                offset = s_bytesize - 1
                step = -1
        elif s_shifts[0:3] == [8, 16, 24]:
            if self.lilendian:
                # xRGB
                offset = 1
                step = 1
            else:
                # BGRx
                offset = s_bytesize - 2
                step = -1
        elif s_shifts[0:3] == [16, 8, 0]:
            if self.lilendian:
                # BGR
                offset = 2
                step = -1
            else:
                # RGB
                offset = s_bytesize - 3
                step = 1
        elif s_shifts[0:3] == [24, 16, 8]:
            if self.lilendian:
                # BGRx
                offset = 2
                step = -1
            else:
                # RGBx
                offset = s_bytesize - 4
                step = -1
        else:
            return

        # check the array interface structure fields.
        v = s.get_view("3")
        if not IS_PYPY:
            inter = ArrayInterface(v)
            flags = PAI_ALIGNED | PAI_NOTSWAPPED | PAI_WRITEABLE
            self.assertEqual(inter.two, 2)
            self.assertEqual(inter.nd, 3)
            self.assertEqual(inter.typekind, "u")
            self.assertEqual(inter.itemsize, 1)
            self.assertEqual(inter.shape[0], s_w)
            self.assertEqual(inter.shape[1], s_h)
            self.assertEqual(inter.shape[2], 3)
            self.assertEqual(inter.strides[0], s_bytesize)
            self.assertEqual(inter.strides[1], s_pitch)
            self.assertEqual(inter.strides[2], step)
            self.assertEqual(inter.flags, flags)
            self.assertEqual(inter.data, s_pixels + offset)

    def _check_interface_rgba(self, s, plane):
        s_w, s_h = s.get_size()
        s_bytesize = s.get_bytesize()
        s_pitch = s.get_pitch()
        s_pixels = s._pixels_address
        s_shifts = s.get_shifts()
        s_masks = s.get_masks()

        # Find the color plane position within the pixel.
        if not s_masks[plane]:
            return
        alpha_shift = s_shifts[plane]
        offset = alpha_shift // 8
        if not self.lilendian:
            offset = s_bytesize - offset - 1

        # check the array interface structure fields.
        v = s.get_view("rgba"[plane])
        if not IS_PYPY:
            inter = ArrayInterface(v)
            flags = PAI_ALIGNED | PAI_NOTSWAPPED | PAI_WRITEABLE
            self.assertEqual(inter.two, 2)
            self.assertEqual(inter.nd, 2)
            self.assertEqual(inter.typekind, "u")
            self.assertEqual(inter.itemsize, 1)
            self.assertEqual(inter.shape[0], s_w)
            self.assertEqual(inter.shape[1], s_h)
            self.assertEqual(inter.strides[0], s_bytesize)
            self.assertEqual(inter.strides[1], s_pitch)
            self.assertEqual(inter.flags, flags)
            self.assertEqual(inter.data, s_pixels + offset)

    def test_array_interface(self):
        self._check_interface_2D(pygame.Surface((5, 7), 0, 8))
        self._check_interface_2D(pygame.Surface((5, 7), 0, 16))
        self._check_interface_2D(pygame.Surface((5, 7), pygame.SRCALPHA, 16))
        self._check_interface_3D(pygame.Surface((5, 7), 0, 24))
        self._check_interface_3D(pygame.Surface((8, 4), 0, 24))  # No gaps
        self._check_interface_2D(pygame.Surface((5, 7), 0, 32))
        self._check_interface_3D(pygame.Surface((5, 7), 0, 32))
        self._check_interface_2D(pygame.Surface((5, 7), pygame.SRCALPHA, 32))
        self._check_interface_3D(pygame.Surface((5, 7), pygame.SRCALPHA, 32))

    def test_array_interface_masks(self):
        """Test non-default color byte orders on 3D views"""

        sz = (5, 7)
        # Reversed RGB byte order
        s = pygame.Surface(sz, 0, 32)
        s_masks = list(s.get_masks())
        masks = [0xFF, 0xFF00, 0xFF0000]
        if s_masks[0:3] == masks or s_masks[0:3] == masks[::-1]:
            masks = s_masks[2::-1] + s_masks[3:4]
            self._check_interface_3D(pygame.Surface(sz, 0, 32, masks))
        s = pygame.Surface(sz, 0, 24)
        s_masks = list(s.get_masks())
        masks = [0xFF, 0xFF00, 0xFF0000]
        if s_masks[0:3] == masks or s_masks[0:3] == masks[::-1]:
            masks = s_masks[2::-1] + s_masks[3:4]
            self._check_interface_3D(pygame.Surface(sz, 0, 24, masks))

        masks = [0xFF00, 0xFF0000, 0xFF000000, 0]
        self._check_interface_3D(pygame.Surface(sz, 0, 32, masks))

        # Unsupported RGB byte orders
        if pygame.get_sdl_version()[0] == 1:
            # Invalid mask values with SDL2
            masks = [0xFF00, 0xFF, 0xFF0000, 0]
            self.assertRaises(
                ValueError, pygame.Surface(sz, 0, 24, masks).get_view, "3"
            )

    def test_array_interface_alpha(self):
        for shifts in [[0, 8, 16, 24], [8, 16, 24, 0], [24, 16, 8, 0], [16, 8, 0, 24]]:
            masks = [0xFF << s for s in shifts]
            s = pygame.Surface((4, 2), pygame.SRCALPHA, 32, masks)
            self._check_interface_rgba(s, 3)

    def test_array_interface_rgb(self):
        for shifts in [[0, 8, 16, 24], [8, 16, 24, 0], [24, 16, 8, 0], [16, 8, 0, 24]]:
            masks = [0xFF << s for s in shifts]
            masks[3] = 0
            for plane in range(3):
                s = pygame.Surface((4, 2), 0, 24)
                self._check_interface_rgba(s, plane)
                s = pygame.Surface((4, 2), 0, 32)
                self._check_interface_rgba(s, plane)

    @unittest.skipIf(not pygame.HAVE_NEWBUF, "newbuf not implemented")
    def test_newbuf_PyBUF_flags_bytes(self):
        from pygame.tests.test_utils import buftools

        Importer = buftools.Importer
        s = pygame.Surface((10, 6), 0, 32)
        a = s.get_buffer()
        b = Importer(a, buftools.PyBUF_SIMPLE)
        self.assertEqual(b.ndim, 0)
        self.assertTrue(b.format is None)
        self.assertEqual(b.len, a.length)
        self.assertEqual(b.itemsize, 1)
        self.assertTrue(b.shape is None)
        self.assertTrue(b.strides is None)
        self.assertTrue(b.suboffsets is None)
        self.assertFalse(b.readonly)
        self.assertEqual(b.buf, s._pixels_address)
        b = Importer(a, buftools.PyBUF_WRITABLE)
        self.assertEqual(b.ndim, 0)
        self.assertTrue(b.format is None)
        self.assertFalse(b.readonly)
        b = Importer(a, buftools.PyBUF_FORMAT)
        self.assertEqual(b.ndim, 0)
        self.assertEqual(b.format, "B")
        b = Importer(a, buftools.PyBUF_ND)
        self.assertEqual(b.ndim, 1)
        self.assertTrue(b.format is None)
        self.assertEqual(b.len, a.length)
        self.assertEqual(b.itemsize, 1)
        self.assertEqual(b.shape, (a.length,))
        self.assertTrue(b.strides is None)
        self.assertTrue(b.suboffsets is None)
        self.assertFalse(b.readonly)
        self.assertEqual(b.buf, s._pixels_address)
        b = Importer(a, buftools.PyBUF_STRIDES)
        self.assertEqual(b.ndim, 1)
        self.assertTrue(b.format is None)
        self.assertEqual(b.strides, (1,))
        s2 = s.subsurface((1, 1, 7, 4))  # Not contiguous
        a = s2.get_buffer()
        b = Importer(a, buftools.PyBUF_SIMPLE)
        self.assertEqual(b.ndim, 0)
        self.assertTrue(b.format is None)
        self.assertEqual(b.len, a.length)
        self.assertEqual(b.itemsize, 1)
        self.assertTrue(b.shape is None)
        self.assertTrue(b.strides is None)
        self.assertTrue(b.suboffsets is None)
        self.assertFalse(b.readonly)
        self.assertEqual(b.buf, s2._pixels_address)
        b = Importer(a, buftools.PyBUF_C_CONTIGUOUS)
        self.assertEqual(b.ndim, 1)
        self.assertEqual(b.strides, (1,))
        b = Importer(a, buftools.PyBUF_F_CONTIGUOUS)
        self.assertEqual(b.ndim, 1)
        self.assertEqual(b.strides, (1,))
        b = Importer(a, buftools.PyBUF_ANY_CONTIGUOUS)
        self.assertEqual(b.ndim, 1)
        self.assertEqual(b.strides, (1,))

    @unittest.skipIf(not pygame.HAVE_NEWBUF, "newbuf not implemented")
    def test_newbuf_PyBUF_flags_0D(self):
        # This is the same handler as used by get_buffer(), so just
        # confirm that it succeeds for one case.
        from pygame.tests.test_utils import buftools

        Importer = buftools.Importer
        s = pygame.Surface((10, 6), 0, 32)
        a = s.get_view("0")
        b = Importer(a, buftools.PyBUF_SIMPLE)
        self.assertEqual(b.ndim, 0)
        self.assertTrue(b.format is None)
        self.assertEqual(b.len, a.length)
        self.assertEqual(b.itemsize, 1)
        self.assertTrue(b.shape is None)
        self.assertTrue(b.strides is None)
        self.assertTrue(b.suboffsets is None)
        self.assertFalse(b.readonly)
        self.assertEqual(b.buf, s._pixels_address)

    @unittest.skipIf(not pygame.HAVE_NEWBUF, "newbuf not implemented")
    def test_newbuf_PyBUF_flags_1D(self):
        from pygame.tests.test_utils import buftools

        Importer = buftools.Importer
        s = pygame.Surface((10, 6), 0, 32)
        a = s.get_view("1")
        b = Importer(a, buftools.PyBUF_SIMPLE)
        self.assertEqual(b.ndim, 0)
        self.assertTrue(b.format is None)
        self.assertEqual(b.len, a.length)
        self.assertEqual(b.itemsize, s.get_bytesize())
        self.assertTrue(b.shape is None)
        self.assertTrue(b.strides is None)
        self.assertTrue(b.suboffsets is None)
        self.assertFalse(b.readonly)
        self.assertEqual(b.buf, s._pixels_address)
        b = Importer(a, buftools.PyBUF_WRITABLE)
        self.assertEqual(b.ndim, 0)
        self.assertTrue(b.format is None)
        self.assertFalse(b.readonly)
        b = Importer(a, buftools.PyBUF_FORMAT)
        self.assertEqual(b.ndim, 0)
        self.assertEqual(b.format, "=I")
        b = Importer(a, buftools.PyBUF_ND)
        self.assertEqual(b.ndim, 1)
        self.assertTrue(b.format is None)
        self.assertEqual(b.len, a.length)
        self.assertEqual(b.itemsize, s.get_bytesize())
        self.assertEqual(b.shape, (s.get_width() * s.get_height(),))
        self.assertTrue(b.strides is None)
        self.assertTrue(b.suboffsets is None)
        self.assertFalse(b.readonly)
        self.assertEqual(b.buf, s._pixels_address)
        b = Importer(a, buftools.PyBUF_STRIDES)
        self.assertEqual(b.ndim, 1)
        self.assertTrue(b.format is None)
        self.assertEqual(b.strides, (s.get_bytesize(),))

    @unittest.skipIf(not pygame.HAVE_NEWBUF, "newbuf not implemented")
    def test_newbuf_PyBUF_flags_2D(self):
        from pygame.tests.test_utils import buftools

        Importer = buftools.Importer
        s = pygame.Surface((10, 6), 0, 32)
        a = s.get_view("2")
        # Non dimensional requests, no PyDEF_ND, are handled by the
        # 1D surface buffer code, so only need to confirm a success.
        b = Importer(a, buftools.PyBUF_SIMPLE)
        self.assertEqual(b.ndim, 0)
        self.assertTrue(b.format is None)
        self.assertEqual(b.len, a.length)
        self.assertEqual(b.itemsize, s.get_bytesize())
        self.assertTrue(b.shape is None)
        self.assertTrue(b.strides is None)
        self.assertTrue(b.suboffsets is None)
        self.assertFalse(b.readonly)
        self.assertEqual(b.buf, s._pixels_address)
        # Uniquely 2D
        b = Importer(a, buftools.PyBUF_STRIDES)
        self.assertEqual(b.ndim, 2)
        self.assertTrue(b.format is None)
        self.assertEqual(b.len, a.length)
        self.assertEqual(b.itemsize, s.get_bytesize())
        self.assertEqual(b.shape, s.get_size())
        self.assertEqual(b.strides, (s.get_bytesize(), s.get_pitch()))
        self.assertTrue(b.suboffsets is None)
        self.assertFalse(b.readonly)
        self.assertEqual(b.buf, s._pixels_address)
        b = Importer(a, buftools.PyBUF_RECORDS_RO)
        self.assertEqual(b.ndim, 2)
        self.assertEqual(b.format, "=I")
        self.assertEqual(b.strides, (s.get_bytesize(), s.get_pitch()))
        b = Importer(a, buftools.PyBUF_RECORDS)
        self.assertEqual(b.ndim, 2)
        self.assertEqual(b.format, "=I")
        self.assertEqual(b.strides, (s.get_bytesize(), s.get_pitch()))
        b = Importer(a, buftools.PyBUF_F_CONTIGUOUS)
        self.assertEqual(b.ndim, 2)
        self.assertEqual(b.format, None)
        self.assertEqual(b.strides, (s.get_bytesize(), s.get_pitch()))
        b = Importer(a, buftools.PyBUF_ANY_CONTIGUOUS)
        self.assertEqual(b.ndim, 2)
        self.assertEqual(b.format, None)
        self.assertEqual(b.strides, (s.get_bytesize(), s.get_pitch()))
        self.assertRaises(BufferError, Importer, a, buftools.PyBUF_ND)
        self.assertRaises(BufferError, Importer, a, buftools.PyBUF_C_CONTIGUOUS)
        s2 = s.subsurface((1, 1, 7, 4))  # Not contiguous
        a = s2.get_view("2")
        b = Importer(a, buftools.PyBUF_STRIDES)
        self.assertEqual(b.ndim, 2)
        self.assertTrue(b.format is None)
        self.assertEqual(b.len, a.length)
        self.assertEqual(b.itemsize, s2.get_bytesize())
        self.assertEqual(b.shape, s2.get_size())
        self.assertEqual(b.strides, (s2.get_bytesize(), s.get_pitch()))
        self.assertTrue(b.suboffsets is None)
        self.assertFalse(b.readonly)
        self.assertEqual(b.buf, s2._pixels_address)
        b = Importer(a, buftools.PyBUF_RECORDS)
        self.assertEqual(b.ndim, 2)
        self.assertEqual(b.format, "=I")
        self.assertRaises(BufferError, Importer, a, buftools.PyBUF_SIMPLE)
        self.assertRaises(BufferError, Importer, a, buftools.PyBUF_FORMAT)
        self.assertRaises(BufferError, Importer, a, buftools.PyBUF_WRITABLE)
        self.assertRaises(BufferError, Importer, a, buftools.PyBUF_ND)
        self.assertRaises(BufferError, Importer, a, buftools.PyBUF_C_CONTIGUOUS)
        self.assertRaises(BufferError, Importer, a, buftools.PyBUF_F_CONTIGUOUS)
        self.assertRaises(BufferError, Importer, a, buftools.PyBUF_ANY_CONTIGUOUS)

    @unittest.skipIf(not pygame.HAVE_NEWBUF, "newbuf not implemented")
    def test_newbuf_PyBUF_flags_3D(self):
        from pygame.tests.test_utils import buftools

        Importer = buftools.Importer
        s = pygame.Surface((12, 6), 0, 24)
        rmask, gmask, bmask, amask = s.get_masks()
        if self.lilendian:
            if rmask == 0x0000FF:
                color_step = 1
                addr_offset = 0
            else:
                color_step = -1
                addr_offset = 2
        else:
            if rmask == 0xFF0000:
                color_step = 1
                addr_offset = 0
            else:
                color_step = -1
                addr_offset = 2
        a = s.get_view("3")
        b = Importer(a, buftools.PyBUF_STRIDES)
        w, h = s.get_size()
        shape = w, h, 3
        strides = 3, s.get_pitch(), color_step
        self.assertEqual(b.ndim, 3)
        self.assertTrue(b.format is None)
        self.assertEqual(b.len, a.length)
        self.assertEqual(b.itemsize, 1)
        self.assertEqual(b.shape, shape)
        self.assertEqual(b.strides, strides)
        self.assertTrue(b.suboffsets is None)
        self.assertFalse(b.readonly)
        self.assertEqual(b.buf, s._pixels_address + addr_offset)
        b = Importer(a, buftools.PyBUF_RECORDS_RO)
        self.assertEqual(b.ndim, 3)
        self.assertEqual(b.format, "B")
        self.assertEqual(b.strides, strides)
        b = Importer(a, buftools.PyBUF_RECORDS)
        self.assertEqual(b.ndim, 3)
        self.assertEqual(b.format, "B")
        self.assertEqual(b.strides, strides)
        self.assertRaises(BufferError, Importer, a, buftools.PyBUF_SIMPLE)
        self.assertRaises(BufferError, Importer, a, buftools.PyBUF_FORMAT)
        self.assertRaises(BufferError, Importer, a, buftools.PyBUF_WRITABLE)
        self.assertRaises(BufferError, Importer, a, buftools.PyBUF_ND)
        self.assertRaises(BufferError, Importer, a, buftools.PyBUF_C_CONTIGUOUS)
        self.assertRaises(BufferError, Importer, a, buftools.PyBUF_F_CONTIGUOUS)
        self.assertRaises(BufferError, Importer, a, buftools.PyBUF_ANY_CONTIGUOUS)

    @unittest.skipIf(not pygame.HAVE_NEWBUF, "newbuf not implemented")
    def test_newbuf_PyBUF_flags_rgba(self):
        # All color plane views are handled by the same routine,
        # so only one plane need be checked.
        from pygame.tests.test_utils import buftools

        Importer = buftools.Importer
        s = pygame.Surface((12, 6), 0, 24)
        rmask, gmask, bmask, amask = s.get_masks()
        if self.lilendian:
            if rmask == 0x0000FF:
                addr_offset = 0
            else:
                addr_offset = 2
        else:
            if rmask == 0xFF0000:
                addr_offset = 0
            else:
                addr_offset = 2
        a = s.get_view("R")
        b = Importer(a, buftools.PyBUF_STRIDES)
        w, h = s.get_size()
        shape = w, h
        strides = s.get_bytesize(), s.get_pitch()
        self.assertEqual(b.ndim, 2)
        self.assertTrue(b.format is None)
        self.assertEqual(b.len, a.length)
        self.assertEqual(b.itemsize, 1)
        self.assertEqual(b.shape, shape)
        self.assertEqual(b.strides, strides)
        self.assertTrue(b.suboffsets is None)
        self.assertFalse(b.readonly)
        self.assertEqual(b.buf, s._pixels_address + addr_offset)
        b = Importer(a, buftools.PyBUF_RECORDS_RO)
        self.assertEqual(b.ndim, 2)
        self.assertEqual(b.format, "B")
        self.assertEqual(b.strides, strides)
        b = Importer(a, buftools.PyBUF_RECORDS)
        self.assertEqual(b.ndim, 2)
        self.assertEqual(b.format, "B")
        self.assertEqual(b.strides, strides)
        self.assertRaises(BufferError, Importer, a, buftools.PyBUF_SIMPLE)
        self.assertRaises(BufferError, Importer, a, buftools.PyBUF_FORMAT)
        self.assertRaises(BufferError, Importer, a, buftools.PyBUF_WRITABLE)
        self.assertRaises(BufferError, Importer, a, buftools.PyBUF_ND)
        self.assertRaises(BufferError, Importer, a, buftools.PyBUF_C_CONTIGUOUS)
        self.assertRaises(BufferError, Importer, a, buftools.PyBUF_F_CONTIGUOUS)
        self.assertRaises(BufferError, Importer, a, buftools.PyBUF_ANY_CONTIGUOUS)


class SurfaceBlendTest(unittest.TestCase):
    def setUp(self):
        # Needed for 8 bits-per-pixel color palette surface tests.
        pygame.display.init()

    def tearDown(self):
        pygame.display.quit()

    _test_palette = [
        (0, 0, 0, 255),
        (10, 30, 60, 0),
        (25, 75, 100, 128),
        (200, 150, 100, 200),
        (0, 100, 200, 255),
    ]
    surf_size = (10, 12)
    _test_points = [
        ((0, 0), 1),
        ((4, 5), 1),
        ((9, 0), 2),
        ((5, 5), 2),
        ((0, 11), 3),
        ((4, 6), 3),
        ((9, 11), 4),
        ((5, 6), 4),
    ]

    def _make_surface(self, bitsize, srcalpha=False, palette=None):
        if palette is None:
            palette = self._test_palette
        flags = 0
        if srcalpha:
            flags |= SRCALPHA
        surf = pygame.Surface(self.surf_size, flags, bitsize)
        if bitsize == 8:
            surf.set_palette([c[:3] for c in palette])
        return surf

    def _fill_surface(self, surf, palette=None):
        if palette is None:
            palette = self._test_palette
        surf.fill(palette[1], (0, 0, 5, 6))
        surf.fill(palette[2], (5, 0, 5, 6))
        surf.fill(palette[3], (0, 6, 5, 6))
        surf.fill(palette[4], (5, 6, 5, 6))

    def _make_src_surface(self, bitsize, srcalpha=False, palette=None):
        surf = self._make_surface(bitsize, srcalpha, palette)
        self._fill_surface(surf, palette)
        return surf

    def _assert_surface(self, surf, palette=None, msg=""):
        if palette is None:
            palette = self._test_palette
        if surf.get_bitsize() == 16:
            palette = [surf.unmap_rgb(surf.map_rgb(c)) for c in palette]
        for posn, i in self._test_points:
            self.assertEqual(
                surf.get_at(posn),
                palette[i],
                "%s != %s: flags: %i, bpp: %i, posn: %s%s"
                % (
                    surf.get_at(posn),
                    palette[i],
                    surf.get_flags(),
                    surf.get_bitsize(),
                    posn,
                    msg,
                ),
            )

    def test_blit_blend(self):
        sources = [
            self._make_src_surface(8),
            self._make_src_surface(16),
            self._make_src_surface(16, srcalpha=True),
            self._make_src_surface(24),
            self._make_src_surface(32),
            self._make_src_surface(32, srcalpha=True),
        ]
        destinations = [
            self._make_surface(8),
            self._make_surface(16),
            self._make_surface(16, srcalpha=True),
            self._make_surface(24),
            self._make_surface(32),
            self._make_surface(32, srcalpha=True),
        ]
        blend = [
            ("BLEND_ADD", (0, 25, 100, 255), lambda a, b: min(a + b, 255)),
            ("BLEND_SUB", (100, 25, 0, 100), lambda a, b: max(a - b, 0)),
            ("BLEND_MULT", (100, 200, 0, 0), lambda a, b: (a * b) // 256),
            ("BLEND_MIN", (255, 0, 0, 255), min),
            ("BLEND_MAX", (0, 255, 0, 255), max),
        ]

        for src in sources:
            src_palette = [src.unmap_rgb(src.map_rgb(c)) for c in self._test_palette]
            for dst in destinations:
                for blend_name, dst_color, op in blend:
                    dc = dst.unmap_rgb(dst.map_rgb(dst_color))
                    p = []
                    for sc in src_palette:
                        c = [op(dc[i], sc[i]) for i in range(3)]
                        if dst.get_masks()[3]:
                            c.append(dc[3])
                        else:
                            c.append(255)
                        c = dst.unmap_rgb(dst.map_rgb(c))
                        p.append(c)
                    dst.fill(dst_color)
                    dst.blit(src, (0, 0), special_flags=getattr(pygame, blend_name))
                    self._assert_surface(
                        dst,
                        p,
                        (
                            ", op: %s, src bpp: %i"
                            ", src flags: %i"
                            % (blend_name, src.get_bitsize(), src.get_flags())
                        ),
                    )

        src = self._make_src_surface(32)
        masks = src.get_masks()
        dst = pygame.Surface(
            src.get_size(), 0, 32, [masks[2], masks[1], masks[0], masks[3]]
        )
        for blend_name, dst_color, op in blend:
            p = []
            for src_color in self._test_palette:
                c = [op(dst_color[i], src_color[i]) for i in range(3)]
                c.append(255)
                p.append(tuple(c))
            dst.fill(dst_color)
            dst.blit(src, (0, 0), special_flags=getattr(pygame, blend_name))
            self._assert_surface(dst, p, ", %s" % blend_name)

        # Blend blits are special cased for 32 to 32 bit surfaces.
        #
        # Confirm that it works when the rgb bytes are not the
        # least significant bytes.
        pat = self._make_src_surface(32)
        masks = pat.get_masks()
        if min(masks) == intify(0xFF000000):
            masks = [longify(m) >> 8 for m in masks]
        else:
            masks = [intify(m << 8) for m in masks]
        src = pygame.Surface(pat.get_size(), 0, 32, masks)
        self._fill_surface(src)
        dst = pygame.Surface(src.get_size(), 0, 32, masks)
        for blend_name, dst_color, op in blend:
            p = []
            for src_color in self._test_palette:
                c = [op(dst_color[i], src_color[i]) for i in range(3)]
                c.append(255)
                p.append(tuple(c))
            dst.fill(dst_color)
            dst.blit(src, (0, 0), special_flags=getattr(pygame, blend_name))
            self._assert_surface(dst, p, ", %s" % blend_name)

    def test_blit_blend_rgba(self):
        sources = [
            self._make_src_surface(8),
            self._make_src_surface(16),
            self._make_src_surface(16, srcalpha=True),
            self._make_src_surface(24),
            self._make_src_surface(32),
            self._make_src_surface(32, srcalpha=True),
        ]
        destinations = [
            self._make_surface(8),
            self._make_surface(16),
            self._make_surface(16, srcalpha=True),
            self._make_surface(24),
            self._make_surface(32),
            self._make_surface(32, srcalpha=True),
        ]
        blend = [
            ("BLEND_RGBA_ADD", (0, 25, 100, 255), lambda a, b: min(a + b, 255)),
            ("BLEND_RGBA_SUB", (0, 25, 100, 255), lambda a, b: max(a - b, 0)),
            ("BLEND_RGBA_MULT", (0, 7, 100, 255), lambda a, b: (a * b) // 256),
            ("BLEND_RGBA_MIN", (0, 255, 0, 255), min),
            ("BLEND_RGBA_MAX", (0, 255, 0, 255), max),
        ]

        for src in sources:
            src_palette = [src.unmap_rgb(src.map_rgb(c)) for c in self._test_palette]
            for dst in destinations:
                for blend_name, dst_color, op in blend:
                    dc = dst.unmap_rgb(dst.map_rgb(dst_color))
                    p = []
                    for sc in src_palette:
                        c = [op(dc[i], sc[i]) for i in range(4)]
                        if not dst.get_masks()[3]:
                            c[3] = 255
                        c = dst.unmap_rgb(dst.map_rgb(c))
                        p.append(c)
                    dst.fill(dst_color)
                    dst.blit(src, (0, 0), special_flags=getattr(pygame, blend_name))
                    self._assert_surface(
                        dst,
                        p,
                        (
                            ", op: %s, src bpp: %i"
                            ", src flags: %i"
                            % (blend_name, src.get_bitsize(), src.get_flags())
                        ),
                    )

        # Blend blits are special cased for 32 to 32 bit surfaces
        # with per-pixel alpha.
        #
        # Confirm the general case is used instead when the formats differ.
        src = self._make_src_surface(32, srcalpha=True)
        masks = src.get_masks()
        dst = pygame.Surface(
            src.get_size(), SRCALPHA, 32, (masks[2], masks[1], masks[0], masks[3])
        )
        for blend_name, dst_color, op in blend:
            p = [
                tuple([op(dst_color[i], src_color[i]) for i in range(4)])
                for src_color in self._test_palette
            ]
            dst.fill(dst_color)
            dst.blit(src, (0, 0), special_flags=getattr(pygame, blend_name))
            self._assert_surface(dst, p, ", %s" % blend_name)

        # Confirm this special case handles subsurfaces.
        src = pygame.Surface((8, 10), SRCALPHA, 32)
        dst = pygame.Surface((8, 10), SRCALPHA, 32)
        tst = pygame.Surface((8, 10), SRCALPHA, 32)
        src.fill((1, 2, 3, 4))
        dst.fill((40, 30, 20, 10))
        subsrc = src.subsurface((2, 3, 4, 4))
        subdst = dst.subsurface((2, 3, 4, 4))
        subdst.blit(subsrc, (0, 0), special_flags=BLEND_RGBA_ADD)
        tst.fill((40, 30, 20, 10))
        tst.fill((41, 32, 23, 14), (2, 3, 4, 4))
        for x in range(8):
            for y in range(10):
                self.assertEqual(
                    dst.get_at((x, y)),
                    tst.get_at((x, y)),
                    "%s != %s at (%i, %i)"
                    % (dst.get_at((x, y)), tst.get_at((x, y)), x, y),
                )

    def test_blit_blend_premultiplied(self):
        def test_premul_surf(
            src_col,
            dst_col,
            src_size=(16, 16),
            dst_size=(16, 16),
            src_bit_depth=32,
            dst_bit_depth=32,
            src_has_alpha=True,
            dst_has_alpha=True,
        ):
            if src_bit_depth == 8:
                src = pygame.Surface(src_size, 0, src_bit_depth)
                palette = [src_col, dst_col]
                src.set_palette(palette)
                src.fill(palette[0])
            elif src_has_alpha:
                src = pygame.Surface(src_size, SRCALPHA, src_bit_depth)
                src.fill(src_col)
            else:
                src = pygame.Surface(src_size, 0, src_bit_depth)
                src.fill(src_col)

            if dst_bit_depth == 8:
                dst = pygame.Surface(dst_size, 0, dst_bit_depth)
                palette = [src_col, dst_col]
                dst.set_palette(palette)
                dst.fill(palette[1])
            elif dst_has_alpha:
                dst = pygame.Surface(dst_size, SRCALPHA, dst_bit_depth)
                dst.fill(dst_col)
            else:
                dst = pygame.Surface(dst_size, 0, dst_bit_depth)
                dst.fill(dst_col)

            dst.blit(src, (0, 0), special_flags=BLEND_PREMULTIPLIED)

            actual_col = dst.get_at(
                (int(float(src_size[0] / 2.0)), int(float(src_size[0] / 2.0)))
            )

            # This is the blend pre-multiplied formula
            if src_col.a == 0:
                expected_col = dst_col
            elif src_col.a == 255:
                expected_col = src_col
            else:
                # sC + dC - (((dC + 1) * sA >> 8)
                expected_col = pygame.Color(
                    (src_col.r + dst_col.r - ((dst_col.r + 1) * src_col.a >> 8)),
                    (src_col.g + dst_col.g - ((dst_col.g + 1) * src_col.a >> 8)),
                    (src_col.b + dst_col.b - ((dst_col.b + 1) * src_col.a >> 8)),
                    (src_col.a + dst_col.a - ((dst_col.a + 1) * src_col.a >> 8)),
                )
            if not dst_has_alpha:
                expected_col.a = 255

            return (expected_col, actual_col)

        # # Colour Tests
        self.assertEqual(
            *test_premul_surf(pygame.Color(40, 20, 0, 51), pygame.Color(40, 20, 0, 51))
        )

        self.assertEqual(
            *test_premul_surf(pygame.Color(0, 0, 0, 0), pygame.Color(40, 20, 0, 51))
        )

        self.assertEqual(
            *test_premul_surf(pygame.Color(40, 20, 0, 51), pygame.Color(0, 0, 0, 0))
        )

        self.assertEqual(
            *test_premul_surf(pygame.Color(0, 0, 0, 0), pygame.Color(0, 0, 0, 0))
        )

        self.assertEqual(
            *test_premul_surf(pygame.Color(2, 2, 2, 2), pygame.Color(40, 20, 0, 51))
        )

        self.assertEqual(
            *test_premul_surf(pygame.Color(40, 20, 0, 51), pygame.Color(2, 2, 2, 2))
        )

        self.assertEqual(
            *test_premul_surf(pygame.Color(2, 2, 2, 2), pygame.Color(2, 2, 2, 2))
        )

        self.assertEqual(
            *test_premul_surf(pygame.Color(9, 9, 9, 9), pygame.Color(40, 20, 0, 51))
        )

        self.assertEqual(
            *test_premul_surf(pygame.Color(40, 20, 0, 51), pygame.Color(9, 9, 9, 9))
        )

        self.assertEqual(
            *test_premul_surf(pygame.Color(9, 9, 9, 9), pygame.Color(9, 9, 9, 9))
        )

        self.assertEqual(
            *test_premul_surf(
                pygame.Color(127, 127, 127, 127), pygame.Color(40, 20, 0, 51)
            )
        )

        self.assertEqual(
            *test_premul_surf(
                pygame.Color(40, 20, 0, 51), pygame.Color(127, 127, 127, 127)
            )
        )

        self.assertEqual(
            *test_premul_surf(
                pygame.Color(127, 127, 127, 127), pygame.Color(127, 127, 127, 127)
            )
        )

        self.assertEqual(
            *test_premul_surf(
                pygame.Color(200, 200, 200, 200), pygame.Color(40, 20, 0, 51)
            )
        )

        self.assertEqual(
            *test_premul_surf(
                pygame.Color(40, 20, 0, 51), pygame.Color(200, 200, 200, 200)
            )
        )

        self.assertEqual(
            *test_premul_surf(
                pygame.Color(200, 200, 200, 200), pygame.Color(200, 200, 200, 200)
            )
        )

        self.assertEqual(
            *test_premul_surf(
                pygame.Color(255, 255, 255, 255), pygame.Color(40, 20, 0, 51)
            )
        )

        self.assertEqual(
            *test_premul_surf(
                pygame.Color(40, 20, 0, 51), pygame.Color(255, 255, 255, 255)
            )
        )

        self.assertEqual(
            *test_premul_surf(
                pygame.Color(255, 255, 255, 255), pygame.Color(255, 255, 255, 255)
            )
        )

        # Surface format tests
        self.assertRaises(
            IndexError,
            test_premul_surf,
            pygame.Color(255, 255, 255, 255),
            pygame.Color(255, 255, 255, 255),
            src_size=(0, 0),
            dst_size=(0, 0),
        )

        self.assertEqual(
            *test_premul_surf(
                pygame.Color(40, 20, 0, 51),
                pygame.Color(30, 20, 0, 51),
                src_size=(4, 4),
                dst_size=(9, 9),
            )
        )

        self.assertEqual(
            *test_premul_surf(
                pygame.Color(30, 20, 0, 51),
                pygame.Color(40, 20, 0, 51),
                src_size=(17, 67),
                dst_size=(69, 69),
            )
        )

        self.assertEqual(
            *test_premul_surf(
                pygame.Color(30, 20, 0, 255),
                pygame.Color(40, 20, 0, 51),
                src_size=(17, 67),
                dst_size=(69, 69),
                src_has_alpha=True,
            )
        )
        self.assertEqual(
            *test_premul_surf(
                pygame.Color(30, 20, 0, 51),
                pygame.Color(40, 20, 0, 255),
                src_size=(17, 67),
                dst_size=(69, 69),
                dst_has_alpha=False,
            )
        )

        self.assertEqual(
            *test_premul_surf(
                pygame.Color(30, 20, 0, 255),
                pygame.Color(40, 20, 0, 255),
                src_size=(17, 67),
                dst_size=(69, 69),
                src_has_alpha=False,
                dst_has_alpha=False,
            )
        )

        self.assertEqual(
            *test_premul_surf(
                pygame.Color(30, 20, 0, 255),
                pygame.Color(40, 20, 0, 255),
                src_size=(17, 67),
                dst_size=(69, 69),
                dst_bit_depth=24,
                src_has_alpha=True,
                dst_has_alpha=False,
            )
        )

        self.assertEqual(
            *test_premul_surf(
                pygame.Color(30, 20, 0, 255),
                pygame.Color(40, 20, 0, 255),
                src_size=(17, 67),
                dst_size=(69, 69),
                src_bit_depth=24,
                src_has_alpha=False,
                dst_has_alpha=True,
            )
        )

        self.assertEqual(
            *test_premul_surf(
                pygame.Color(30, 20, 0, 255),
                pygame.Color(40, 20, 0, 255),
                src_size=(17, 67),
                dst_size=(69, 69),
                src_bit_depth=24,
                dst_bit_depth=24,
                src_has_alpha=False,
                dst_has_alpha=False,
            )
        )

        self.assertEqual(
            *test_premul_surf(
                pygame.Color(30, 20, 0, 255),
                pygame.Color(40, 20, 0, 255),
                src_size=(17, 67),
                dst_size=(69, 69),
                src_bit_depth=8,
            )
        )

        self.assertEqual(
            *test_premul_surf(
                pygame.Color(30, 20, 0, 255),
                pygame.Color(40, 20, 0, 255),
                src_size=(17, 67),
                dst_size=(69, 69),
                dst_bit_depth=8,
            )
        )

        self.assertEqual(
            *test_premul_surf(
                pygame.Color(30, 20, 0, 255),
                pygame.Color(40, 20, 0, 255),
                src_size=(17, 67),
                dst_size=(69, 69),
                src_bit_depth=8,
                dst_bit_depth=8,
            )
        )

    def test_blit_blend_big_rect(self):
        """test that an oversized rect works ok."""
        color = (1, 2, 3, 255)
        area = (1, 1, 30, 30)
        s1 = pygame.Surface((4, 4), 0, 32)
        r = s1.fill(special_flags=pygame.BLEND_ADD, color=color, rect=area)

        self.assertEqual(pygame.Rect((1, 1, 3, 3)), r)
        self.assertEqual(s1.get_at((0, 0)), (0, 0, 0, 255))
        self.assertEqual(s1.get_at((1, 1)), color)

        black = pygame.Color("black")
        red = pygame.Color("red")
        self.assertNotEqual(black, red)

        surf = pygame.Surface((10, 10), 0, 32)
        surf.fill(black)
        subsurf = surf.subsurface(pygame.Rect(0, 1, 10, 8))
        self.assertEqual(surf.get_at((0, 0)), black)
        self.assertEqual(surf.get_at((0, 9)), black)

        subsurf.fill(red, (0, -1, 10, 1), pygame.BLEND_RGB_ADD)
        self.assertEqual(surf.get_at((0, 0)), black)
        self.assertEqual(surf.get_at((0, 9)), black)

        subsurf.fill(red, (0, 8, 10, 1), pygame.BLEND_RGB_ADD)
        self.assertEqual(surf.get_at((0, 0)), black)
        self.assertEqual(surf.get_at((0, 9)), black)

    def test_GET_PIXELVALS(self):
        # surface.h GET_PIXELVALS bug regarding whether of not
        # a surface has per-pixel alpha. Looking at the Amask
        # is not enough. The surface's SRCALPHA flag must also
        # be considered. Fix rev. 1923.
        src = self._make_surface(32, srcalpha=True)
        src.fill((0, 0, 0, 128))
        src.set_alpha(None)  # Clear SRCALPHA flag.
        dst = self._make_surface(32, srcalpha=True)
        dst.blit(src, (0, 0), special_flags=BLEND_RGBA_ADD)
        self.assertEqual(dst.get_at((0, 0)), (0, 0, 0, 255))

    def test_fill_blend(self):
        destinations = [
            self._make_surface(8),
            self._make_surface(16),
            self._make_surface(16, srcalpha=True),
            self._make_surface(24),
            self._make_surface(32),
            self._make_surface(32, srcalpha=True),
        ]
        blend = [
            ("BLEND_ADD", (0, 25, 100, 255), lambda a, b: min(a + b, 255)),
            ("BLEND_SUB", (0, 25, 100, 255), lambda a, b: max(a - b, 0)),
            ("BLEND_MULT", (0, 7, 100, 255), lambda a, b: (a * b) // 256),
            ("BLEND_MIN", (0, 255, 0, 255), min),
            ("BLEND_MAX", (0, 255, 0, 255), max),
        ]

        for dst in destinations:
            dst_palette = [dst.unmap_rgb(dst.map_rgb(c)) for c in self._test_palette]
            for blend_name, fill_color, op in blend:
                fc = dst.unmap_rgb(dst.map_rgb(fill_color))
                self._fill_surface(dst)
                p = []
                for dc in dst_palette:
                    c = [op(dc[i], fc[i]) for i in range(3)]
                    if dst.get_masks()[3]:
                        c.append(dc[3])
                    else:
                        c.append(255)
                    c = dst.unmap_rgb(dst.map_rgb(c))
                    p.append(c)
                dst.fill(fill_color, special_flags=getattr(pygame, blend_name))
                self._assert_surface(dst, p, ", %s" % blend_name)

    def test_fill_blend_rgba(self):
        destinations = [
            self._make_surface(8),
            self._make_surface(16),
            self._make_surface(16, srcalpha=True),
            self._make_surface(24),
            self._make_surface(32),
            self._make_surface(32, srcalpha=True),
        ]
        blend = [
            ("BLEND_RGBA_ADD", (0, 25, 100, 255), lambda a, b: min(a + b, 255)),
            ("BLEND_RGBA_SUB", (0, 25, 100, 255), lambda a, b: max(a - b, 0)),
            ("BLEND_RGBA_MULT", (0, 7, 100, 255), lambda a, b: (a * b) // 256),
            ("BLEND_RGBA_MIN", (0, 255, 0, 255), min),
            ("BLEND_RGBA_MAX", (0, 255, 0, 255), max),
        ]

        for dst in destinations:
            dst_palette = [dst.unmap_rgb(dst.map_rgb(c)) for c in self._test_palette]
            for blend_name, fill_color, op in blend:
                fc = dst.unmap_rgb(dst.map_rgb(fill_color))
                self._fill_surface(dst)
                p = []
                for dc in dst_palette:
                    c = [op(dc[i], fc[i]) for i in range(4)]
                    if not dst.get_masks()[3]:
                        c[3] = 255
                    c = dst.unmap_rgb(dst.map_rgb(c))
                    p.append(c)
                dst.fill(fill_color, special_flags=getattr(pygame, blend_name))
                self._assert_surface(dst, p, ", %s" % blend_name)


class SurfaceSelfBlitTest(unittest.TestCase):
    """Blit to self tests.

    This test case is in response to MotherHamster Bugzilla Bug 19.
    """

    def setUp(self):
        # Needed for 8 bits-per-pixel color palette surface tests.
        pygame.display.init()

    def tearDown(self):
        pygame.display.quit()

    _test_palette = [(0, 0, 0, 255), (255, 0, 0, 0), (0, 255, 0, 255)]
    surf_size = (9, 6)

    def _fill_surface(self, surf, palette=None):
        if palette is None:
            palette = self._test_palette
        surf.fill(palette[1])
        surf.fill(palette[2], (1, 2, 1, 2))

    def _make_surface(self, bitsize, srcalpha=False, palette=None):
        if palette is None:
            palette = self._test_palette
        flags = 0
        if srcalpha:
            flags |= SRCALPHA
        surf = pygame.Surface(self.surf_size, flags, bitsize)
        if bitsize == 8:
            surf.set_palette([c[:3] for c in palette])
        self._fill_surface(surf, palette)
        return surf

    def _assert_same(self, a, b):
        w, h = a.get_size()
        for x in range(w):
            for y in range(h):
                self.assertEqual(
                    a.get_at((x, y)),
                    b.get_at((x, y)),
                    (
                        "%s != %s, bpp: %i"
                        % (a.get_at((x, y)), b.get_at((x, y)), a.get_bitsize())
                    ),
                )

    def test_overlap_check(self):
        # Ensure overlapping blits are properly detected. There are two
        # places where this is done, within SoftBlitPyGame() in alphablit.c
        # and PySurface_Blit() in surface.c. SoftBlitPyGame should catch the
        # per-pixel alpha surface, PySurface_Blit the colorkey and blanket
        # alpha surface. per-pixel alpha and blanket alpha self blits are
        # not properly handled by SDL 1.2.13, so Pygame does them.
        bgc = (0, 0, 0, 255)
        rectc_left = (128, 64, 32, 255)
        rectc_right = (255, 255, 255, 255)
        colors = [(255, 255, 255, 255), (128, 64, 32, 255)]
        overlaps = [
            (0, 0, 1, 0, (50, 0)),
            (0, 0, 49, 1, (98, 2)),
            (0, 0, 49, 49, (98, 98)),
            (49, 0, 0, 1, (0, 2)),
            (49, 0, 0, 49, (0, 98)),
        ]
        surfs = [pygame.Surface((100, 100), SRCALPHA, 32)]
        surf = pygame.Surface((100, 100), 0, 32)
        surf.set_alpha(255)
        surfs.append(surf)
        surf = pygame.Surface((100, 100), 0, 32)
        surf.set_colorkey((0, 1, 0))
        surfs.append(surf)
        for surf in surfs:
            for s_x, s_y, d_x, d_y, test_posn in overlaps:
                surf.fill(bgc)
                surf.fill(rectc_right, (25, 0, 25, 50))
                surf.fill(rectc_left, (0, 0, 25, 50))
                surf.blit(surf, (d_x, d_y), (s_x, s_y, 50, 50))
                self.assertEqual(surf.get_at(test_posn), rectc_right)

    # https://github.com/pygame/pygame/issues/370#issuecomment-364625291
    @unittest.skipIf("ppc64le" in platform.uname(), "known ppc64le issue")
    def test_colorkey(self):
        # Check a workaround for an SDL 1.2.13 surface self-blit problem
        # (MotherHamster Bugzilla bug 19).
        pygame.display.set_mode((100, 50))  # Needed for 8bit surface
        bitsizes = [8, 16, 24, 32]
        for bitsize in bitsizes:
            surf = self._make_surface(bitsize)
            surf.set_colorkey(self._test_palette[1])
            surf.blit(surf, (3, 0))
            p = []
            for c in self._test_palette:
                c = surf.unmap_rgb(surf.map_rgb(c))
                p.append(c)
            p[1] = (p[1][0], p[1][1], p[1][2], 0)
            tmp = self._make_surface(32, srcalpha=True, palette=p)
            tmp.blit(tmp, (3, 0))
            tmp.set_alpha(None)
            comp = self._make_surface(bitsize)
            comp.blit(tmp, (0, 0))
            self._assert_same(surf, comp)

    # https://github.com/pygame/pygame/issues/370#issuecomment-364625291
    @unittest.skipIf("ppc64le" in platform.uname(), "known ppc64le issue")
    def test_blanket_alpha(self):
        # Check a workaround for an SDL 1.2.13 surface self-blit problem
        # (MotherHamster Bugzilla bug 19).
        pygame.display.set_mode((100, 50))  # Needed for 8bit surface
        bitsizes = [8, 16, 24, 32]
        for bitsize in bitsizes:
            surf = self._make_surface(bitsize)
            surf.set_alpha(128)
            surf.blit(surf, (3, 0))
            p = []
            for c in self._test_palette:
                c = surf.unmap_rgb(surf.map_rgb(c))
                p.append((c[0], c[1], c[2], 128))
            tmp = self._make_surface(32, srcalpha=True, palette=p)
            tmp.blit(tmp, (3, 0))
            tmp.set_alpha(None)
            comp = self._make_surface(bitsize)
            comp.blit(tmp, (0, 0))
            self._assert_same(surf, comp)

    def test_pixel_alpha(self):
        bitsizes = [16, 32]
        for bitsize in bitsizes:
            surf = self._make_surface(bitsize, srcalpha=True)
            comp = self._make_surface(bitsize, srcalpha=True)
            comp.blit(surf, (3, 0))
            surf.blit(surf, (3, 0))
            self._assert_same(surf, comp)

    def test_blend(self):
        bitsizes = [8, 16, 24, 32]
        blends = ["BLEND_ADD", "BLEND_SUB", "BLEND_MULT", "BLEND_MIN", "BLEND_MAX"]
        for bitsize in bitsizes:
            surf = self._make_surface(bitsize)
            comp = self._make_surface(bitsize)
            for blend in blends:
                self._fill_surface(surf)
                self._fill_surface(comp)
                comp.blit(surf, (3, 0), special_flags=getattr(pygame, blend))
                surf.blit(surf, (3, 0), special_flags=getattr(pygame, blend))
                self._assert_same(surf, comp)

    def test_blend_rgba(self):
        bitsizes = [16, 32]
        blends = [
            "BLEND_RGBA_ADD",
            "BLEND_RGBA_SUB",
            "BLEND_RGBA_MULT",
            "BLEND_RGBA_MIN",
            "BLEND_RGBA_MAX",
        ]
        for bitsize in bitsizes:
            surf = self._make_surface(bitsize, srcalpha=True)
            comp = self._make_surface(bitsize, srcalpha=True)
            for blend in blends:
                self._fill_surface(surf)
                self._fill_surface(comp)
                comp.blit(surf, (3, 0), special_flags=getattr(pygame, blend))
                surf.blit(surf, (3, 0), special_flags=getattr(pygame, blend))
                self._assert_same(surf, comp)

    def test_subsurface(self):
        # Blitting a surface to its subsurface is allowed.
        surf = self._make_surface(32, srcalpha=True)
        comp = surf.copy()
        comp.blit(surf, (3, 0))
        sub = surf.subsurface((3, 0, 6, 6))
        sub.blit(surf, (0, 0))
        del sub
        self._assert_same(surf, comp)
        # Blitting a subsurface to its owner is forbidden because of
        # lock conficts. This limitation allows the overlap check
        # in PySurface_Blit of alphablit.c to be simplified.
        def do_blit(d, s):
            d.blit(s, (0, 0))

        sub = surf.subsurface((1, 1, 2, 2))
        self.assertRaises(pygame.error, do_blit, surf, sub)

    def test_copy_alpha(self):
        """issue 581: alpha of surface copy with SRCALPHA is set to 0."""
        surf = pygame.Surface((16, 16), pygame.SRCALPHA, 32)
        self.assertEqual(surf.get_alpha(), 255)
        surf2 = surf.copy()
        self.assertEqual(surf2.get_alpha(), 255)


class SurfaceFillTest(unittest.TestCase):
    def setUp(self):
        pygame.display.init()

    def tearDown(self):
        pygame.display.quit()

    def test_fill(self):
        screen = pygame.display.set_mode((640, 480))

        # Green and blue test pattern
        screen.fill((0, 255, 0), (0, 0, 320, 240))
        screen.fill((0, 255, 0), (320, 240, 320, 240))
        screen.fill((0, 0, 255), (320, 0, 320, 240))
        screen.fill((0, 0, 255), (0, 240, 320, 240))

        # Now apply a clip rect, such that only the left side of the
        # screen should be effected by blit operations.
        screen.set_clip((0, 0, 320, 480))

        # Test fills with each special flag, and additionally without any.
        screen.fill((255, 0, 0, 127), (160, 0, 320, 30), 0)
        screen.fill((255, 0, 0, 127), (160, 30, 320, 30), pygame.BLEND_ADD)
        screen.fill((0, 127, 127, 127), (160, 60, 320, 30), pygame.BLEND_SUB)
        screen.fill((0, 63, 63, 127), (160, 90, 320, 30), pygame.BLEND_MULT)
        screen.fill((0, 127, 127, 127), (160, 120, 320, 30), pygame.BLEND_MIN)
        screen.fill((127, 0, 0, 127), (160, 150, 320, 30), pygame.BLEND_MAX)
        screen.fill((255, 0, 0, 127), (160, 180, 320, 30), pygame.BLEND_RGBA_ADD)
        screen.fill((0, 127, 127, 127), (160, 210, 320, 30), pygame.BLEND_RGBA_SUB)
        screen.fill((0, 63, 63, 127), (160, 240, 320, 30), pygame.BLEND_RGBA_MULT)
        screen.fill((0, 127, 127, 127), (160, 270, 320, 30), pygame.BLEND_RGBA_MIN)
        screen.fill((127, 0, 0, 127), (160, 300, 320, 30), pygame.BLEND_RGBA_MAX)
        screen.fill((255, 0, 0, 127), (160, 330, 320, 30), pygame.BLEND_RGB_ADD)
        screen.fill((0, 127, 127, 127), (160, 360, 320, 30), pygame.BLEND_RGB_SUB)
        screen.fill((0, 63, 63, 127), (160, 390, 320, 30), pygame.BLEND_RGB_MULT)
        screen.fill((0, 127, 127, 127), (160, 420, 320, 30), pygame.BLEND_RGB_MIN)
        screen.fill((255, 0, 0, 127), (160, 450, 320, 30), pygame.BLEND_RGB_MAX)

        # Update the display so we can see the results
        pygame.display.flip()

        # Compare colors on both sides of window
        for y in range(5, 480, 10):
            self.assertEqual(screen.get_at((10, y)), screen.get_at((330, 480 - y)))


if __name__ == "__main__":
    unittest.main()<|MERGE_RESOLUTION|>--- conflicted
+++ resolved
@@ -1564,10 +1564,6 @@
                 surface.set_alpha(off)
                 r2, g2, b2, a2 = surface.get_shifts()
                 self.assertEqual((r1, g1, b1, a1), (r2, g2, b2, a2))
-<<<<<<< HEAD
-=======
-
->>>>>>> a1a8006d
 
     def test_get_size(self):
         sizes = ((1, 1), (119, 10), (1000, 1000), (1, 5000), (1221, 1), (99, 999))
